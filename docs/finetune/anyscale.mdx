--- conflicted
+++ resolved
@@ -91,13 +91,8 @@
 Now we can take a look at the fine-tuning data:
 
 ```sql
-<<<<<<< HEAD
-SELECT *
-FROM example_db.demo_data.chat_llm_mindsdb_docs
-=======
-SELECT role, content
+SELECT message_id, role, content
 FROM example_db.chat_llm_mindsdb_docs
->>>>>>> 36da2425
 LIMIT 5;
 ```
 
