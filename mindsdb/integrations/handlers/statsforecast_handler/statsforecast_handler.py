--- conflicted
+++ resolved
@@ -90,16 +90,10 @@
         model_args["horizon"] = time_settings["horizon"]
         model_args["order_by"] = time_settings["order_by"]
         model_args["group_by"] = time_settings["group_by"]
-<<<<<<< HEAD
         model_args["frequency"] = infer_frequency(df, time_settings["order_by"])
         model_args["model_name"] = DEFAULT_MODEL_NAME
 
         training_df = transform_to_nixtla_df(df, model_args)
-=======
-        model_args["frequency"] =  infer_frequency(df, time_settings["order_by"])
-
-        training_df = self._transform_to_statsforecast_df(df, model_args)
->>>>>>> f8a4bd13
         sf = StatsForecast(models=[DEFAULT_MODEL], freq=model_args["frequency"], df=training_df)
         fitted_models = sf.fit().fitted_
 
