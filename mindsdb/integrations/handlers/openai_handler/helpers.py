--- conflicted
+++ resolved
@@ -47,7 +47,11 @@
             while True:
                 try:
                     return func(*args, **kwargs)
-                except errors:
+                except errors as e:
+                    if e.error['type'] == 'insufficient_quota':
+                        raise Exception(
+                            'API key has exceeded its quota, please try 1) increasing it or 2) using another key.')  # noqa
+
                     num_retries += 1
                     if num_retries > max_retries:
                         raise Exception(
@@ -62,30 +66,4 @@
 
         return wrapper
 
-<<<<<<< HEAD
-    return _retry_with_exponential_backoff
-=======
-    def wrapper(*args, **kwargs):
-        num_retries = 0
-        delay = initial_delay
-
-        while True:
-            try:
-                return func(*args, **kwargs)
-            except errors as e:
-                if e.error['type'] == 'insufficient_quota':
-                    raise Exception('API key has exceeded its quota, please try 1) increasing it or 2) using another key.')  # noqa
-
-                num_retries += 1
-                if num_retries > max_retries:
-                    raise Exception(
-                        f"Maximum number of retries ({max_retries}) exceeded."
-                    )
-                # Increment the delay and wait
-                delay *= exponential_base * (1 + jitter * random.random())
-                time.sleep(delay)
-
-            except Exception as e:
-                raise e
-    return wrapper
->>>>>>> e83cdc52
+    return _retry_with_exponential_backoff