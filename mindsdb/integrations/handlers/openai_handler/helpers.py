import random
import time
import math

import openai


def retry_with_exponential_backoff(
        initial_delay: float = 1,
        hour_budget: float = 0.3,
        jitter: bool = False,
        exponential_base: int = 2,
        errors: tuple = (openai.error.RateLimitError,),
):
    """
    Wrapper to enable optional arguments. It means this decorator always needs to be called with parenthesis:
    
    > @retry_with_exponential_backoff()  # optional argument override here
    > def f(): [...]
    
    """  # noqa

    def _retry_with_exponential_backoff(func):
        """
        Exponential backoff to retry requests on a rate-limited API call, as recommended by OpenAI.
        Loops the call until a successful response or max_retries is hit or an exception is raised.

        Slight changes in the implementation, but originally from:
        https://github.com/openai/openai-cookbook/blob/main/examples/How_to_handle_rate_limits.ipynb
        """  # noqa

        def wrapper(*args, **kwargs):
            num_retries = 0
            delay = initial_delay

            if isinstance(hour_budget, float) or isinstance(hour_budget, int):
                try:
                    max_retries = round(
                        (math.log((hour_budget * 3600) / initial_delay)) /
                        math.log(exponential_base))
                except ValueError:
                    max_retries = 10
            else:
                max_retries = 10
            max_retries = max(1, max_retries)

            while True:
                try:
                    return func(*args, **kwargs)
                except errors as e:
<<<<<<< HEAD
                    if e.error['type'] == 'invalid_request_error' and \
                            'Too many parallel completions' in e.error['message'] or \
                            'Please reduce the length of the messages' in e.error['message']:
                        raise e  # InvalidRequestError triggers batched mode in the previous call
                    if e.error['type'] == 'insufficient_quota':
                        raise Exception(
                            'API key has exceeded its quota, please try 1) increasing it or 2) using another key.')  # noqa

=======
>>>>>>> a56c098b
                    num_retries += 1
                    if num_retries > max_retries:
                        raise Exception(
                            f"Maximum number of retries ({max_retries}) exceeded."
                        )
                    # Increment the delay and wait
                    delay *= exponential_base * (1 + jitter * random.random())
                    time.sleep(delay)

                except openai.error.OpenAIError as e:
                    if e.error['type'] == 'insufficient_quota':
                        raise Exception(
                            'API key has exceeded its quota, please try 1) increasing it or 2) using another key.')  # noqa
                    raise e

                except Exception as e:
                    raise e

        return wrapper

    return _retry_with_exponential_backoff<|MERGE_RESOLUTION|>--- conflicted
+++ resolved
@@ -48,7 +48,6 @@
                 try:
                     return func(*args, **kwargs)
                 except errors as e:
-<<<<<<< HEAD
                     if e.error['type'] == 'invalid_request_error' and \
                             'Too many parallel completions' in e.error['message'] or \
                             'Please reduce the length of the messages' in e.error['message']:
@@ -57,8 +56,6 @@
                         raise Exception(
                             'API key has exceeded its quota, please try 1) increasing it or 2) using another key.')  # noqa
 
-=======
->>>>>>> a56c098b
                     num_retries += 1
                     if num_retries > max_retries:
                         raise Exception(
