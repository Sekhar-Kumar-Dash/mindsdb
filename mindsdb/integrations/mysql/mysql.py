import os
import shutil
import tempfile

from contextlib import closing
import mysql.connector

from lightwood.api import dtype
from mindsdb.integrations.base import Integration
from mindsdb.utilities.log import log


class MySQLConnectionChecker:
    def __init__(self, **kwargs):
        self.host = kwargs.get('host')
        self.port = kwargs.get('port')
        self.user = kwargs.get('user')
        self.password = kwargs.get('password')
        self.ssl = kwargs.get('ssl')
        self.ssl_ca = kwargs.get('ssl_ca')
        self.ssl_cert = kwargs.get('ssl_cert')
        self.ssl_key = kwargs.get('ssl_key')

    def _get_connnection(self):
        config = {
            "host": self.host,
            "port": self.port,
            "user": self.user,
            "password": self.password
        }
        if self.ssl is True:
            config['client_flags'] = [mysql.connector.constants.ClientFlag.SSL]
            if self.ssl_ca is not None:
                config["ssl_ca"] = self.ssl_ca
            if self.ssl_cert is not None:
                config["ssl_cert"] = self.ssl_cert
            if self.ssl_key is not None:
                config["ssl_key"] = self.ssl_key
        return mysql.connector.connect(**config)

    def check_connection(self):
        try:
            con = self._get_connnection()
            with closing(con) as con:
                connected = con.is_connected()
        except Exception:
            connected = False
        return connected


class MySQL(Integration, MySQLConnectionChecker):
    def __init__(self, config, name, db_info):
        super().__init__(config, name)
        self.user = db_info.get('user')
        self.password = db_info.get('password')
        self.host = db_info.get('host')
        self.port = db_info.get('port')
        self.ssl = db_info.get('ssl')
        self.ssl_ca = db_info.get('ssl_ca')
        self.ssl_cert = db_info.get('ssl_cert')
        self.ssl_key = db_info.get('ssl_key')

    def _to_mysql_table(self, dtype_dict, predicted_cols, columns):
        subtype_map = {
            dtype.integer: 'int',
            dtype.float: 'double',
            dtype.binary: 'bool',
            dtype.date: 'Date',
            dtype.datetime: 'Datetime',
            dtype.binary: 'VARCHAR(500)',
            dtype.categorical: 'VARCHAR(500)',
            dtype.tags: 'VARCHAR(500)',
            dtype.image: 'VARCHAR(500)',
            dtype.video: 'VARCHAR(500)',
            dtype.audio: 'VARCHAR(500)',
            dtype.short_text: 'VARCHAR(500)',
            dtype.rich_text: 'VARCHAR(500)',
            dtype.array: 'VARCHAR(500)'
        }

        column_declaration = []
        for name in columns:
            try:
                col_subtype = dtype_dict[name]
                new_type = subtype_map[col_subtype]
                column_declaration.append(f' `{name}` {new_type} ')
                if name in predicted_cols:
                    column_declaration.append(f' `{name}_original` {new_type} ')
            except Exception as e:
                log.error(f'Error: can not determine mysql data type for column {name}: {e}')

        return column_declaration

    def _escape_table_name(self, name):
        return '`' + name.replace('`', '``') + '`'

    def _query(self, query):
        con = self._get_connnection()
        with closing(con) as con:
            cur = con.cursor(dictionary=True, buffered=True)
            cur.execute(query)
            res = True
            try:
                res = cur.fetchall()
            except Exception:
                pass
            con.commit()

        return res

    def _get_connect_string(self, table):
        user = f"{self.config['api']['mysql']['user']}_{self.name}"
        password = self.config['api']['mysql']['password']
        host = self.config['api']['mysql']['host']
        port = self.config['api']['mysql']['port']

        if password is None or password == '':
            connect = f'mysql://{user}@{host}:{port}/mindsdb/{table}'
        else:
            connect = f'mysql://{user}:{password}@{host}:{port}/mindsdb/{table}'

        return connect

    def setup(self):
        self._query(f'DROP DATABASE IF EXISTS {self.mindsdb_database}')
        self._query(f'CREATE DATABASE IF NOT EXISTS {self.mindsdb_database}')

        connect = self._get_connect_string('predictors')

        q = f"""
            CREATE TABLE IF NOT EXISTS {self.mindsdb_database}.predictors (
                name VARCHAR(500),
                status VARCHAR(500),
                accuracy VARCHAR(500),
                predict VARCHAR(500),
                select_data_query VARCHAR(500),
                external_datasource VARCHAR(500),
                training_options VARCHAR(500),
                key name_key (name)
            ) ENGINE=FEDERATED CHARSET=utf8 CONNECTION='{connect}';
        """
        self._query(q)

        connect = self._get_connect_string('commands')

        q = f"""
            CREATE TABLE IF NOT EXISTS {self.mindsdb_database}.commands (
                command VARCHAR(500),
                key command_key (command)
            ) ENGINE=FEDERATED CHARSET=utf8 CONNECTION='{connect}';
        """
        self._query(q)

    def register_predictors(self, model_data_arr):
        for model_meta in model_data_arr:
            name = model_meta['name']
            predict = model_meta['predict']
            if not isinstance(predict, list):
                predict = [predict]
            columns_sql = ','.join(self._to_mysql_table(
                model_meta['dtype_dict'],
                predict,
                list(model_meta['dtype_dict'].keys())
            ))
            columns_sql += ',`when_data` varchar(500)'
            columns_sql += ',`select_data_query` varchar(500)'
            columns_sql += ',`external_datasource` varchar(500)'
            for col in predict:
                columns_sql += f',`{col}_confidence` double'
                if model_meta['dtype_dict'][col] in (dtype.integer, dtype.float):
                    columns_sql += f',`{col}_min` double'
                    columns_sql += f',`{col}_max` double'
                columns_sql += f',`{col}_explain` varchar(500)'

            connect = self._get_connect_string(name)

            self.unregister_predictor(name)
            q = f"""
                CREATE TABLE {self.mindsdb_database}.{self._escape_table_name(name)} (
                    {columns_sql},
                    index when_data_index (when_data),
                    index select_data_query_index (select_data_query),
                    index external_datasource_index (external_datasource)
                ) ENGINE=FEDERATED CHARSET=utf8 CONNECTION='{connect}';
            """
            self._query(q)

    def unregister_predictor(self, name):
        q = f"""
            drop table if exists {self.mindsdb_database}.{self._escape_table_name(name)};
        """
        self._query(q)

    def get_row_count(self, query):
        q = f""" 
            SELECT COUNT(*) as count
            FROM ({query}) as query;"""
        result = self._query(q)
        return result[0]['count']
<<<<<<< HEAD

    def get_columns(self):
        q = f"""SELECT COLUMN_NAME ,TABLE_NAME
                    FROM INFORMATION_SCHEMA.COLUMNS 
                    WHERE TABLE_SCHEMA = database()
                    ORDER BY COLUMN_NAME, TABLE_NAME;"""
        columns_list = self._query(q)
        columns = [f"{columns[0]}.{columns[1]}" for columns in columns_list]
        return columns
=======
    
    def get_tables_list(self):
        q= f"""
            SHOW TABLES;
            """
        result = self._query(q)
        return result
>>>>>>> 50a1bc00
<|MERGE_RESOLUTION|>--- conflicted
+++ resolved
@@ -197,7 +197,6 @@
             FROM ({query}) as query;"""
         result = self._query(q)
         return result[0]['count']
-<<<<<<< HEAD
 
     def get_columns(self):
         q = f"""SELECT COLUMN_NAME ,TABLE_NAME
@@ -207,12 +206,10 @@
         columns_list = self._query(q)
         columns = [f"{columns[0]}.{columns[1]}" for columns in columns_list]
         return columns
-=======
     
     def get_tables_list(self):
         q= f"""
             SHOW TABLES;
             """
         result = self._query(q)
-        return result
->>>>>>> 50a1bc00
+        return result