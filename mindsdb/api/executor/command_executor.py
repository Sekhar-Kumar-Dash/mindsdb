import datetime
from pathlib import Path
from textwrap import dedent
from typing import Optional
from functools import reduce

import pandas as pd
from mindsdb_evaluator.accuracy.general import evaluate_accuracy
from mindsdb_sql import parse_sql
from mindsdb_sql.parser.ast import (
    Alter,
    ASTNode,
    BinaryOperation,
    CommitTransaction,
    Constant,
    CreateTable,
    Delete,
    Describe,
    DropDatabase,
    DropTables,
    DropView,
    Explain,
    Function,
    Identifier,
    Insert,
    NativeQuery,
    NullConstant,
    Operation,
    RollbackTransaction,
    Select,
    Set,
    Show,
    Star,
    StartTransaction,
    Union,
    Update,
    Use,
    Variable
)

# typed models
from mindsdb_sql.parser.dialects.mindsdb import (
    CreateAgent,
    CreateAnomalyDetectionModel,
    CreateChatBot,
    CreateDatabase,
    CreateJob,
    CreateKnowledgeBase,
    CreateMLEngine,
    CreatePredictor,
    CreateSkill,
    CreateTrigger,
    CreateView,
    DropAgent,
    DropChatBot,
    DropDatasource,
    DropJob,
    DropKnowledgeBase,
    DropMLEngine,
    DropPredictor,
    DropSkill,
    DropTrigger,
    Evaluate,
    FinetunePredictor,
    RetrainPredictor,
    UpdateAgent,
    UpdateChatBot,
    UpdateSkill
)

import mindsdb.utilities.profiler as profiler
from mindsdb.api.executor import Column, SQLQuery
from mindsdb.api.executor.data_types.answer import ANSWER_TYPE, ExecuteAnswer
from mindsdb.api.mysql.mysql_proxy.libs.constants.mysql import (
    CHARSET_NUMBERS,
    SERVER_VARIABLES,
    TYPES,
)

from .exceptions import (
    ExecutorException,
    BadDbError,
    BadTableError,
    NotSupportedYet,
    WrongArgumentError,
    TableNotExistError,
)
from mindsdb.api.executor.utilities.functions import download_file
from mindsdb.api.executor.utilities.sql import query_df
from mindsdb.integrations.libs.const import (
    HANDLER_CONNECTION_ARG_TYPE,
    PREDICTOR_STATUS,
)
from mindsdb.integrations.libs.response import HandlerStatusResponse
from mindsdb.interfaces.chatbot.chatbot_controller import ChatBotController
from mindsdb.interfaces.database.projects import ProjectController
from mindsdb.interfaces.jobs.jobs_controller import JobsController
from mindsdb.interfaces.model.functions import (
    get_model_record,
    get_model_records,
    get_predictor_integration,
)
from mindsdb.interfaces.query_context.context_controller import query_context_controller
from mindsdb.interfaces.storage.model_fs import HandlerStorage
from mindsdb.interfaces.triggers.triggers_controller import TriggersController
from mindsdb.utilities.context import context as ctx
from mindsdb.utilities.functions import mark_process, resolve_model_identifier
from mindsdb.utilities.exception import EntityExistsError, EntityNotExistsError
from mindsdb.utilities import log

logger = log.getLogger(__name__)


def _get_show_where(
    statement: ASTNode,
    from_name: Optional[str] = None,
    like_name: Optional[str] = None,
    initial: Optional[ASTNode] = None,
) -> ASTNode:
    """combine all possible show filters to single 'where' condition
    SHOW category [FROM name] [LIKE filter] [WHERE filter]

    Args:
        statement (ASTNode): 'show' query statement
        from_name (str): name of column for 'from' filter
        like_name (str): name of column for 'like' filter,
        initial (ASTNode): initial 'where' filter
    Returns:
        ASTNode: 'where' statemnt
    """
    where = []
    if initial is not None:
        where.append(initial)
    if statement.from_table is not None and from_name is not None:
        where.append(
            BinaryOperation(
                "=",
                args=[Identifier(from_name), Constant(statement.from_table.parts[-1])],
            )
        )
    if statement.like is not None and like_name is not None:
        where.append(
            BinaryOperation(
                "like", args=[Identifier(like_name), Constant(statement.like)]
            )
        )
    if statement.where is not None:
        where.append(statement.where)

    if len(where) > 0:
        return reduce(
            lambda prev, next: BinaryOperation("and", args=[prev, next]), where
        )
    return None


class ExecuteCommands:
    def __init__(self, session, context=None):
        if context is None:
            context = {}

        self.context = context
        self.session = session

        self.charset_text_type = CHARSET_NUMBERS["utf8_general_ci"]
        self.datahub = session.datahub

    @profiler.profile()
    def execute_command(self, statement):
        sql = None
        if isinstance(statement, ASTNode):
            sql = statement.to_string()
        sql_lower = sql.lower()

        if type(statement) is CreateDatabase:
            return self.answer_create_database(statement)
        elif type(statement) is CreateMLEngine:
            return self.answer_create_ml_engine(statement)
        elif type(statement) is DropMLEngine:
            return self.answer_drop_ml_engine(statement)
        elif type(statement) is DropPredictor:
            database_name = self.session.database
            if len(statement.name.parts) > 1:
                database_name = statement.name.parts[0].lower()
            model_name = statement.name.parts[-1]

            try:
                project = self.session.database_controller.get_project(database_name)
                project.drop_model(model_name)
            except Exception as e:
                if not statement.if_exists:
                    raise e
            return ExecuteAnswer(ANSWER_TYPE.OK)
        elif type(statement) is DropTables:
            return self.answer_drop_tables(statement)
        elif type(statement) is DropDatasource or type(statement) is DropDatabase:
            return self.answer_drop_database(statement)
        elif type(statement) is Describe:
            # NOTE in sql 'describe table' is same as 'show columns'
            return self.answer_describe_predictor(statement)
        elif type(statement) is RetrainPredictor:
            return self.answer_retrain_predictor(statement)
        elif type(statement) is FinetunePredictor:
            return self.answer_finetune_predictor(statement)
        elif type(statement) is Show:
            sql_category = statement.category.lower()
            if hasattr(statement, "modes"):
                if isinstance(statement.modes, list) is False:
                    statement.modes = []
                statement.modes = [x.upper() for x in statement.modes]
            if sql_category in ("predictors", "models"):
                where = BinaryOperation("=", args=[Constant(1), Constant(1)])

                new_statement = Select(
                    targets=[Star()],
                    from_table=Identifier(parts=["information_schema", "models"]),
                    where=_get_show_where(
                        statement, from_name="project", like_name="name"
                    ),
                )
                query = SQLQuery(new_statement, session=self.session)
                return self.answer_select(query)
            elif sql_category == "ml_engines":
                new_statement = Select(
                    targets=[Star()],
                    from_table=Identifier(parts=["information_schema", "ml_engines"]),
                    where=_get_show_where(statement, like_name="name"),
                )

                query = SQLQuery(new_statement, session=self.session)
                return self.answer_select(query)
            elif sql_category == "handlers":
                new_statement = Select(
                    targets=[Star()],
                    from_table=Identifier(parts=["information_schema", "handlers"]),
                    where=_get_show_where(statement, like_name="name"),
                )

                query = SQLQuery(new_statement, session=self.session)
                return self.answer_select(query)
            elif sql_category == "plugins":
                if statement.where is not None or statement.like:
                    raise ExecutorException(
                        "'SHOW PLUGINS' query should be used without filters"
                    )
                new_statement = Select(
                    targets=[Star()],
                    from_table=Identifier(parts=["information_schema", "PLUGINS"]),
                )
                query = SQLQuery(new_statement, session=self.session)
                return self.answer_select(query)
            elif sql_category in ("databases", "schemas"):
                new_statement = Select(
                    targets=[Identifier(parts=["NAME"], alias=Identifier("Database"))],
                    from_table=Identifier(parts=["information_schema", "DATABASES"]),
                    where=_get_show_where(statement, like_name="Database"),
                )

                if "FULL" in statement.modes:
                    new_statement.targets.extend(
                        [
                            Identifier(parts=["TYPE"], alias=Identifier("TYPE")),
                            Identifier(parts=["ENGINE"], alias=Identifier("ENGINE")),
                        ]
                    )

                query = SQLQuery(new_statement, session=self.session)
                return self.answer_select(query)
            elif sql_category in ("tables", "full tables"):
                schema = self.session.database or "mindsdb"
                if statement.from_table is not None:
                    schema = statement.from_table.parts[-1]
                    statement.from_table = None
                where = BinaryOperation(
                    "and",
                    args=[
                        BinaryOperation(
                            "=", args=[Identifier("table_schema"), Constant(schema)]
                        ),
                        BinaryOperation(
                            "or",
                            args=[
                                BinaryOperation(
                                    "=",
                                    args=[Identifier("table_type"), Constant("MODEL")],
                                ),
                                BinaryOperation(
                                    "or",
                                    args=[
                                        BinaryOperation(
                                            "=",
                                            args=[
                                                Identifier("table_type"),
                                                Constant("BASE TABLE"),
                                            ],
                                        ),
                                        BinaryOperation(
                                            "or",
                                            args=[
                                                BinaryOperation(
                                                    "=",
                                                    args=[
                                                        Identifier("table_type"),
                                                        Constant("SYSTEM VIEW"),
                                                    ],
                                                ),
                                                BinaryOperation(
                                                    "=",
                                                    args=[
                                                        Identifier("table_type"),
                                                        Constant("VIEW"),
                                                    ],
                                                ),
                                            ],
                                        ),
                                    ],
                                ),
                            ],
                        ),
                    ],
                )

                new_statement = Select(
                    targets=[
                        Identifier(
                            parts=["table_name"],
                            alias=Identifier(f"Tables_in_{schema}"),
                        )
                    ],
                    from_table=Identifier(parts=["information_schema", "TABLES"]),
                    where=_get_show_where(
                        statement, like_name=f"Tables_in_{schema}", initial=where
                    ),
                )

                if "FULL" in statement.modes:
                    new_statement.targets.append(
                        Identifier(parts=["TABLE_TYPE"], alias=Identifier("Table_type"))
                    )

                query = SQLQuery(new_statement, session=self.session)
                return self.answer_select(query)
            elif sql_category in (
                "variables",
                "session variables",
                "session status",
                "global variables",
            ):
                new_statement = Select(
                    targets=[
                        Identifier(parts=["Variable_name"]),
                        Identifier(parts=["Value"]),
                    ],
                    from_table=Identifier(parts=["dataframe"]),
                    where=_get_show_where(statement, like_name="Variable_name"),
                )

                data = {}
                is_session = "session" in sql_category
                for var_name, var_data in SERVER_VARIABLES.items():
                    var_name = var_name.replace("@@", "")
                    if is_session and var_name.startswith("session.") is False:
                        continue
                    if var_name.startswith("session.") or var_name.startswith(
                        "GLOBAL."
                    ):
                        name = var_name.replace("session.", "").replace("GLOBAL.", "")
                        data[name] = var_data[0]
                    elif var_name not in data:
                        data[var_name] = var_data[0]

                df = pd.DataFrame(data.items(), columns=["Variable_name", "Value"])
                data = query_df(df, new_statement)
                data = data.values.tolist()

                columns = [
                    Column(
                        name="Variable_name", table_name="session_variables", type="str"
                    ),
                    Column(name="Value", table_name="session_variables", type="str"),
                ]

                return ExecuteAnswer(
                    answer_type=ANSWER_TYPE.TABLE, columns=columns, data=data
                )
            elif sql_category == "search_path":
                return ExecuteAnswer(
                    answer_type=ANSWER_TYPE.TABLE,
                    columns=[
                        Column(name="search_path", table_name="search_path", type="str")
                    ],
                    data=[['"$user", public']],
                )
            elif "show status like 'ssl_version'" in sql_lower:
                return ExecuteAnswer(
                    answer_type=ANSWER_TYPE.TABLE,
                    columns=[
                        Column(
                            name="Value", table_name="session_variables", type="str"
                        ),
                        Column(
                            name="Value", table_name="session_variables", type="str"
                        ),
                    ],
                    data=[["Ssl_version", "TLSv1.1"]],
                )
            elif sql_category in ("function status", "procedure status"):
                # SHOW FUNCTION STATUS WHERE Db = 'MINDSDB';
                # SHOW PROCEDURE STATUS WHERE Db = 'MINDSDB'
                # SHOW FUNCTION STATUS WHERE Db = 'MINDSDB' AND Name LIKE '%';
                return self.answer_function_status()
            elif sql_category in ("index", "keys", "indexes"):
                # INDEX | INDEXES | KEYS are synonyms
                # https://dev.mysql.com/doc/refman/8.0/en/show-index.html
                new_statement = Select(
                    targets=[
                        Identifier("TABLE_NAME", alias=Identifier("Table")),
                        Identifier("NON_UNIQUE", alias=Identifier("Non_unique")),
                        Identifier("INDEX_NAME", alias=Identifier("Key_name")),
                        Identifier("SEQ_IN_INDEX", alias=Identifier("Seq_in_index")),
                        Identifier("COLUMN_NAME", alias=Identifier("Column_name")),
                        Identifier("COLLATION", alias=Identifier("Collation")),
                        Identifier("CARDINALITY", alias=Identifier("Cardinality")),
                        Identifier("SUB_PART", alias=Identifier("Sub_part")),
                        Identifier("PACKED", alias=Identifier("Packed")),
                        Identifier("NULLABLE", alias=Identifier("Null")),
                        Identifier("INDEX_TYPE", alias=Identifier("Index_type")),
                        Identifier("COMMENT", alias=Identifier("Comment")),
                        Identifier("INDEX_COMMENT", alias=Identifier("Index_comment")),
                        Identifier("IS_VISIBLE", alias=Identifier("Visible")),
                        Identifier("EXPRESSION", alias=Identifier("Expression")),
                    ],
                    from_table=Identifier(parts=["information_schema", "STATISTICS"]),
                    where=statement.where,
                )
                query = SQLQuery(new_statement, session=self.session)
                return self.answer_select(query)
            # FIXME if have answer on that request, then DataGrip show warning '[S0022] Column 'Non_unique' not found.'
            elif "show create table" in sql_lower:
                # SHOW CREATE TABLE `MINDSDB`.`predictors`
                table = sql[sql.rfind(".") + 1:].strip(" .;\n\t").replace("`", "")
                return self.answer_show_create_table(table)
            elif sql_category in ("character set", "charset"):
                new_statement = Select(
                    targets=[
                        Identifier("CHARACTER_SET_NAME", alias=Identifier("Charset")),
                        Identifier(
                            "DEFAULT_COLLATE_NAME", alias=Identifier("Description")
                        ),
                        Identifier(
                            "DESCRIPTION", alias=Identifier("Default collation")
                        ),
                        Identifier("MAXLEN", alias=Identifier("Maxlen")),
                    ],
                    from_table=Identifier(
                        parts=["INFORMATION_SCHEMA", "CHARACTER_SETS"]
                    ),
                    where=_get_show_where(statement, like_name="CHARACTER_SET_NAME"),
                )
                query = SQLQuery(new_statement, session=self.session)
                return self.answer_select(query)
            elif sql_category == "warnings":
                return self.answer_show_warnings()
            elif sql_category == "engines":
                new_statement = Select(
                    targets=[Star()],
                    from_table=Identifier(parts=["information_schema", "ENGINES"]),
                )
                query = SQLQuery(new_statement, session=self.session)
                return self.answer_select(query)
            elif sql_category == "collation":
                new_statement = Select(
                    targets=[
                        Identifier("COLLATION_NAME", alias=Identifier("Collation")),
                        Identifier("CHARACTER_SET_NAME", alias=Identifier("Charset")),
                        Identifier("ID", alias=Identifier("Id")),
                        Identifier("IS_DEFAULT", alias=Identifier("Default")),
                        Identifier("IS_COMPILED", alias=Identifier("Compiled")),
                        Identifier("SORTLEN", alias=Identifier("Sortlen")),
                        Identifier("PAD_ATTRIBUTE", alias=Identifier("Pad_attribute")),
                    ],
                    from_table=Identifier(parts=["INFORMATION_SCHEMA", "COLLATIONS"]),
                    where=_get_show_where(statement, like_name="Collation"),
                )
                query = SQLQuery(new_statement, session=self.session)
                return self.answer_select(query)
            elif sql_category == "table status":
                # TODO improve it
                # SHOW TABLE STATUS LIKE 'table'
                table_name = None
                if statement.like is not None:
                    table_name = statement.like
                # elif condition == 'from' and type(expression) == Identifier:
                #     table_name = expression.parts[-1]
                if table_name is None:
                    err_str = f"Can't determine table name in query: {sql}"
                    logger.warning(err_str)
                    raise TableNotExistError(err_str)
                return self.answer_show_table_status(table_name)
            elif sql_category == "columns":
                is_full = statement.modes is not None and "full" in statement.modes
                return self.answer_show_columns(
                    statement.from_table,
                    statement.where,
                    statement.like,
                    is_full=is_full,
                )
            elif sql_category == "knowledge_bases" or sql_category == "knowledge bases":
                select_statement = Select(
                    targets=[Star()],
                    from_table=Identifier(
                        parts=["information_schema", "knowledge_bases"]
                    ),
                    where=_get_show_where(statement, like_name="name"),
                )
                query = SQLQuery(select_statement, session=self.session)
                return self.answer_select(query)
            else:
                raise NotSupportedYet(f"Statement not implemented: {sql}")
        elif type(statement) in (
            StartTransaction,
            CommitTransaction,
            RollbackTransaction,
        ):
            return ExecuteAnswer(ANSWER_TYPE.OK)
        elif type(statement) is Set:
            category = (statement.category or "").lower()
<<<<<<< HEAD
            if category == "" and type(statement.arg) is BinaryOperation:
                if isinstance(statement.arg.args[0], Variable):
                    return ExecuteAnswer(ANSWER_TYPE.OK)
                if statement.arg.args[0].parts[0].lower() == "profiling":
                    if statement.arg.args[1].value in (1, True):
=======
            if category == "" and isinstance(statement.name, Identifier):
                param = statement.name.parts[0].lower()

                value = None
                if isinstance(statement.value, Constant):
                    value = statement.value.value

                if param == "profiling":
                    if value in (1, True):
>>>>>>> 8578740c
                        profiler.enable()
                        self.session.profiling = True
                    else:
                        profiler.disable()
                        self.session.profiling = False
                elif param == "predictor_cache":
                    if value in (1, True):
                        self.session.predictor_cache = True
                    else:
                        self.session.predictor_cache = False
                return ExecuteAnswer(ANSWER_TYPE.OK)
            elif category == "autocommit":
                return ExecuteAnswer(ANSWER_TYPE.OK)
            elif category == "names":
                # set names utf8;
                charsets = {
                    "utf8": CHARSET_NUMBERS["utf8_general_ci"],
                    "utf8mb4": CHARSET_NUMBERS["utf8mb4_general_ci"],
                }
                self.charset = statement.value.value
                self.charset_text_type = charsets.get(self.charset)
                if self.charset_text_type is None:
                    logger.warning(
                        f"Unknown charset: {self.charset}. Setting up 'utf8_general_ci' as charset text type."
                    )
                    self.charset_text_type = CHARSET_NUMBERS["utf8_general_ci"]
                return ExecuteAnswer(
                    ANSWER_TYPE.OK,
                    state_track=[
                        ["character_set_client", self.charset],
                        ["character_set_connection", self.charset],
                        ["character_set_results", self.charset],
                    ],
                )
            else:
                logger.warning(
                    f"SQL statement is not processable, return OK package: {sql}"
                )
                return ExecuteAnswer(ANSWER_TYPE.OK)
        elif type(statement) is Use:
            db_name = statement.value.parts[-1]
            self.change_default_db(db_name)
            return ExecuteAnswer(ANSWER_TYPE.OK)
        elif type(statement) in (
            CreatePredictor,
            CreateAnomalyDetectionModel,  # we may want to specialize these in the future
        ):
            return self.answer_create_predictor(statement)
        elif type(statement) is CreateView:
            return self.answer_create_view(statement)
        elif type(statement) is DropView:
            return self.answer_drop_view(statement)
        elif type(statement) is Delete:
            if statement.table.parts[-1].lower() == "models_versions":
                return self.answer_delete_model_version(statement)
            if (
                self.session.database != "mindsdb"
                and statement.table.parts[0] != "mindsdb"
            ):
                raise BadTableError(
                    "Only 'DELETE' from database 'mindsdb' is possible at this moment"
                )

            SQLQuery(statement, session=self.session, execute=True)
            return ExecuteAnswer(ANSWER_TYPE.OK)

        elif type(statement) is Insert:
            SQLQuery(statement, session=self.session, execute=True)
            return ExecuteAnswer(ANSWER_TYPE.OK)
        elif type(statement) is Update:
            if statement.from_select is None:
                if statement.table.parts[-1].lower() == "models_versions":
                    return self.answer_update_model_version(statement)

            SQLQuery(statement, session=self.session, execute=True)
            return ExecuteAnswer(ANSWER_TYPE.OK)
        elif (
            type(statement) is Alter
            and ("disable keys" in sql_lower)
            or ("enable keys" in sql_lower)
        ):
            return ExecuteAnswer(ANSWER_TYPE.OK)
        elif type(statement) is Select:
            if statement.from_table is None:
                return self.answer_single_row_select(statement)
            query = SQLQuery(statement, session=self.session)
            return self.answer_select(query)
        elif type(statement) is Union:
            query = SQLQuery(statement, session=self.session)
            return self.answer_select(query)
        elif type(statement) is Explain:
            return self.answer_show_columns(statement.target)
        elif type(statement) is CreateTable:
            # TODO
            return self.answer_apply_predictor(statement)
        # -- jobs --
        elif type(statement) is CreateJob:
            return self.answer_create_job(statement)
        elif type(statement) is DropJob:
            return self.answer_drop_job(statement)
        # -- triggers --
        elif type(statement) is CreateTrigger:
            return self.answer_create_trigger(statement)
        elif type(statement) is DropTrigger:
            return self.answer_drop_trigger(statement)
        # -- chatbots
        elif type(statement) is CreateChatBot:
            return self.answer_create_chatbot(statement)
        elif type(statement) is UpdateChatBot:
            return self.answer_update_chatbot(statement)
        elif type(statement) is DropChatBot:
            return self.answer_drop_chatbot(statement)
        elif type(statement) is CreateKnowledgeBase:
            return self.answer_create_kb(statement)
        elif type(statement) is DropKnowledgeBase:
            return self.anwser_drop_kb(statement)
        elif type(statement) is CreateSkill:
            return self.answer_create_skill(statement)
        elif type(statement) is DropSkill:
            return self.answer_drop_skill(statement)
        elif type(statement) is UpdateSkill:
            return self.answer_update_skill(statement)
        elif type(statement) is CreateAgent:
            return self.answer_create_agent(statement)
        elif type(statement) is DropAgent:
            return self.answer_drop_agent(statement)
        elif type(statement) is UpdateAgent:
            return self.answer_update_agent(statement)
        elif type(statement) is Evaluate:
            statement.data = parse_sql(statement.query_str, dialect="mindsdb")
            return self.answer_evaluate_metric(statement)
        else:
            logger.warning(f"Unknown SQL statement: {sql}")
            raise NotSupportedYet(f"Unknown SQL statement: {sql}")

    def answer_create_trigger(self, statement):
        triggers_controller = TriggersController()

        name = statement.name
        trigger_name = statement.name.parts[-1]
        project_name = name.parts[-2] if len(name.parts) > 1 else self.session.database

        triggers_controller.add(
            trigger_name,
            project_name,
            statement.table,
            statement.query_str,
            statement.columns,
        )
        return ExecuteAnswer(ANSWER_TYPE.OK)

    def answer_drop_trigger(self, statement):
        triggers_controller = TriggersController()

        name = statement.name
        trigger_name = statement.name.parts[-1]
        project_name = name.parts[-2] if len(name.parts) > 1 else self.session.database

        triggers_controller.delete(trigger_name, project_name)

        return ExecuteAnswer(ANSWER_TYPE.OK)

    def answer_create_job(self, statement):
        jobs_controller = JobsController()

        name = statement.name
        job_name = name.parts[-1]
        project_name = name.parts[-2] if len(name.parts) > 1 else self.session.database

        try:
            jobs_controller.add(job_name, project_name, statement.query_str,
                                statement.start_str, statement.end_str, statement.repeat_str)
        except EntityExistsError:
            if getattr(statement, "if_not_exists", False) is False:
                raise

        return ExecuteAnswer(ANSWER_TYPE.OK)

    def answer_drop_job(self, statement):
        jobs_controller = JobsController()

        name = statement.name
        job_name = name.parts[-1]
        project_name = name.parts[-2] if len(name.parts) > 1 else self.session.database
        try:
            jobs_controller.delete(job_name, project_name)
        except EntityNotExistsError:
            if statement.if_exists is False:
                raise
        except Exception as e:
            raise e

        return ExecuteAnswer(ANSWER_TYPE.OK)

    def answer_create_chatbot(self, statement):
        chatbot_controller = ChatBotController()

        name = statement.name
        project_name = name.parts[-2] if len(name.parts) > 1 else self.session.database
        is_running = statement.params.pop("is_running", True)

        database = self.session.integration_controller.get(statement.database.parts[-1])
        if database is None:
            raise ExecutorException(f"Database not found: {statement.database}")

        # Database ID cannot be null
        database_id = database["id"] if database is not None else -1

        model_name = None
        if statement.model is not None:
            model_name = statement.model.parts[-1]

        agent_name = None
        if statement.agent is not None:
            agent_name = statement.agent.parts[-1]
        chatbot_controller.add_chatbot(
            name.parts[-1],
            project_name=project_name,
            model_name=model_name,
            agent_name=agent_name,
            database_id=database_id,
            is_running=is_running,
            params=statement.params,
        )
        return ExecuteAnswer(ANSWER_TYPE.OK)

    def answer_update_chatbot(self, statement):
        chatbot_controller = ChatBotController()

        name = statement.name
        name_no_project = name.parts[-1]
        project_name = name.parts[-2] if len(name.parts) > 1 else self.session.database

        # From SET keyword parameters
        updated_name = statement.params.pop("name", None)
        model_name = statement.params.pop("model", None)
        agent_name = statement.params.pop("agent", None)
        database_name = statement.params.pop("database", None)
        is_running = statement.params.pop("is_running", None)

        database_id = None
        if database_name is not None:
            database = self.session.integration_controller.get(database_name)
            if database is None:
                raise ExecutorException(f"Database with name {database_name} not found")
            database_id = database["id"]

        updated_chatbot = chatbot_controller.update_chatbot(
            name_no_project,
            project_name=project_name,
            name=updated_name,
            model_name=model_name,
            agent_name=agent_name,
            database_id=database_id,
            is_running=is_running,
            params=statement.params,
        )
        if updated_chatbot is None:
            raise ExecutorException(f"Chatbot with name {name_no_project} not found")
        return ExecuteAnswer(ANSWER_TYPE.OK)

    def answer_drop_chatbot(self, statement):
        chatbot_controller = ChatBotController()

        name = statement.name
        project_name = name.parts[-2] if len(name.parts) > 1 else self.session.database

        chatbot_controller.delete_chatbot(name.parts[-1], project_name=project_name)
        return ExecuteAnswer(ANSWER_TYPE.OK)

    def answer_evaluate_metric(self, statement):
        try:
            sqlquery = SQLQuery(statement.data, session=self.session)
        except Exception as e:
            raise Exception(
                f'Nested query failed to execute with error: "{e}", please check and try again.'
            )
        result = sqlquery.fetch(self.session.datahub)
        df = pd.DataFrame.from_dict(result["result"])
        df.columns = [
            str(t.alias) if hasattr(t, "alias") else str(t.parts[-1])
            for t in statement.data.targets
        ]

        for col in ["actual", "prediction"]:
            assert (
                col in df.columns
            ), f"`{col}` column was not provided, please try again."
            assert (
                df[col].isna().sum() == 0
            ), f"There are missing values in the `{col}` column, please try again."

        metric_name = statement.name.parts[-1]
        target_series = df.pop("prediction")
        using_clause = statement.using if statement.using is not None else {}
        metric_value = evaluate_accuracy(
            df,
            target_series,
            metric_name,
            target="actual",
            ts_analysis=using_clause.get("ts_analysis", {}),  # will be deprecated soon
            n_decimals=using_clause.get("n_decimals", 3),
        )  # 3 decimals by default
        return ExecuteAnswer(
            answer_type=ANSWER_TYPE.TABLE,
            columns=[Column(name=metric_name, table_name="", type="str")],
            data=[[metric_value]],
        )

    def answer_describe_predictor(self, statement):
        value = statement.value.parts.copy()
        # project.model.version.?attrs
        parts = value[:3]
        attrs = value[3:]
        model_info = self._get_model_info(Identifier(parts=parts), except_absent=False)
        if model_info is None:
            # project.model.?attrs
            parts = value[:2]
            attrs = value[2:]
            model_info = self._get_model_info(Identifier(parts=parts), except_absent=False)
            if model_info is None:
                # model.?attrs
                parts = value[:1]
                attrs = value[1:]
                model_info = self._get_model_info(Identifier(parts=parts), except_absent=False)

        if model_info is None:
            raise ExecutorException(f"Model not found: {statement.value}")

        if len(attrs) == 1:
            attrs = attrs[0]
        elif len(attrs) == 0:
            attrs = None

        df = self.session.model_controller.describe_model(
            self.session,
            model_info["project_name"],
            model_info["model_record"].name,
            attribute=attrs,
            version=model_info['model_record'].version
        )

        df_dict = df.to_dict("split")

        columns = [
            Column(name=col, table_name="", type="str") for col in df_dict["columns"]
        ]
        return ExecuteAnswer(
            answer_type=ANSWER_TYPE.TABLE, columns=columns, data=df_dict["data"]
        )

    def _get_model_info(self, identifier, except_absent=True):
        if len(identifier.parts) == 1:
            identifier.parts = [self.session.database, identifier.parts[0]]

        database_name, model_name, model_version = resolve_model_identifier(identifier)
        if database_name is None:
            database_name = self.session.database

        if model_name is None:
            if except_absent:
                raise Exception(f"Model not found: {identifier.to_string()}")
            else:
                return

        model_record = get_model_record(
            name=model_name,
            project_name=database_name,
            except_absent=except_absent,
            version=model_version,
            active=True if model_version is None else None,
        )
        if not model_record:
            return None
        return {"model_record": model_record, "project_name": database_name}

    def _sync_predictor_check(self, phase_name):
        """Checks if there is already a predictor retraining or fine-tuning
        Do not allow to run retrain if there is another model in training process in less that 1h
        """
        is_cloud = self.session.config.get("cloud", False)
        if is_cloud and ctx.user_class == 0:
            models = get_model_records(active=None)
            shortest_training = None
            for model in models:
                if (
                    model.status
                    in (PREDICTOR_STATUS.GENERATING, PREDICTOR_STATUS.TRAINING)
                    and model.training_start_at is not None
                    and model.training_stop_at is None
                ):
                    training_time = datetime.datetime.now() - model.training_start_at
                    if shortest_training is None or training_time < shortest_training:
                        shortest_training = training_time

            if (
                shortest_training is not None
                and shortest_training < datetime.timedelta(hours=1)
            ):
                raise ExecutorException(
                    f"Can't start {phase_name} process while any other predictor is in status 'training' or 'generating'"
                )

    def answer_retrain_predictor(self, statement):
        model_record = self._get_model_info(statement.name)["model_record"]

        if statement.integration_name is None:
            if model_record.data_integration_ref is not None:
                if model_record.data_integration_ref["type"] == "integration":
                    integration = self.session.integration_controller.get_by_id(
                        model_record.data_integration_ref["id"]
                    )
                    if integration is None:
                        raise EntityNotExistsError(
                            "The database from which the model was trained no longer exists"
                        )

        ml_handler = None
        if statement.using is not None:
            # repack using with lower names
            statement.using = {k.lower(): v for k, v in statement.using.items()}

            if "engine" in statement.using:
                ml_integration_name = statement.using.pop("engine")
                ml_handler = self.session.integration_controller.get_ml_handler(
                    ml_integration_name
                )

        # use current ml handler
        if ml_handler is None:
            integration_record = get_predictor_integration(model_record)
            if integration_record is None:
                raise EntityNotExistsError("ML engine model was trained with does not esxists")
            ml_handler = self.session.integration_controller.get_ml_handler(
                integration_record.name
            )

        self._sync_predictor_check(phase_name="retrain")
        df = self.session.model_controller.retrain_model(statement, ml_handler)

        resp_dict = df.to_dict(orient="split")

        columns = [Column(col) for col in resp_dict["columns"]]

        return ExecuteAnswer(
            answer_type=ANSWER_TYPE.TABLE, columns=columns, data=resp_dict["data"]
        )

    @profiler.profile()
    @mark_process("learn")
    def answer_finetune_predictor(self, statement):
        model_record = self._get_model_info(statement.name)["model_record"]

        if statement.using is not None:
            # repack using with lower names
            statement.using = {k.lower(): v for k, v in statement.using.items()}

        # use current ml handler
        integration_record = get_predictor_integration(model_record)
        if integration_record is None:
            raise Exception(
                "The ML engine that the model was trained with does not exist."
            )
        ml_handler = self.session.integration_controller.get_ml_handler(
            integration_record.name
        )

        self._sync_predictor_check(phase_name="finetune")
        df = self.session.model_controller.finetune_model(statement, ml_handler)

        resp_dict = df.to_dict(orient="split")

        columns = [Column(col) for col in resp_dict["columns"]]

        return ExecuteAnswer(
            answer_type=ANSWER_TYPE.TABLE, columns=columns, data=resp_dict["data"]
        )

    def _create_integration(self, name: str, engine: str, connection_args: dict):
        # we have connection checkers not for any db. So do nothing if fail
        # TODO return rich error message

        if connection_args is None:
            connection_args = {}
        status = HandlerStatusResponse(success=False)

        storage = None
        try:
            handlers_meta = (
                self.session.integration_controller.get_handlers_import_status()
            )
            handler_meta = handlers_meta[engine]
            if handler_meta.get("import", {}).get("success") is not True:
                raise ExecutorException(f"Handler '{engine}' can not be used")

            accept_connection_args = handler_meta.get("connection_args")
            if accept_connection_args is not None and connection_args is not None:
                for arg_name, arg_value in connection_args.items():
                    if arg_name == "as_service":
                        continue
                    if arg_name not in accept_connection_args:
                        raise ExecutorException(
                            f"Unknown connection argument: {arg_name}"
                        )
                    arg_meta = accept_connection_args[arg_name]
                    arg_type = arg_meta.get("type")
                    if arg_type == HANDLER_CONNECTION_ARG_TYPE.PATH:
                        # arg may be one of:
                        # str: '/home/file.pem'
                        # dict: {'path': '/home/file.pem'}
                        # dict: {'url': 'https://host.com/file'}
                        arg_value = connection_args[arg_name]
                        if isinstance(arg_value, (str, dict)) is False:
                            raise ExecutorException(f"Unknown type of arg: '{arg_value}'")
                        if isinstance(arg_value, str) or "path" in arg_value:
                            path = (
                                arg_value
                                if isinstance(arg_value, str)
                                else arg_value["path"]
                            )
                            if Path(path).is_file() is False:
                                raise ExecutorException(f"File not found at: '{path}'")
                        elif "url" in arg_value:
                            path = download_file(arg_value["url"])
                        else:
                            raise ExecutorException(
                                f"Argument '{arg_name}' must be path or url to the file"
                            )
                        connection_args[arg_name] = path

            handler = self.session.integration_controller.create_tmp_handler(
                handler_type=engine, connection_data=connection_args
            )
            status = handler.check_connection()
            if status.copy_storage:
                storage = handler.handler_storage.export_files()
        except Exception as e:
            status.error_message = str(e)

        if status.success is False:
            raise ExecutorException(f"Can't connect to db: {status.error_message}")

        integration = self.session.integration_controller.get(name)
        if integration is not None:
            raise EntityExistsError('Database already exists', name)

        self.session.integration_controller.add(name, engine, connection_args)
        if storage:
            handler = self.session.integration_controller.get_data_handler(name)
            handler.handler_storage.import_files(storage)

    def answer_create_ml_engine(self, statement: ASTNode):
        name = statement.name.parts[-1]
        integrations = self.session.integration_controller.get_all()
        if name in integrations:
            if not getattr(statement, "if_not_exists", False):
                raise EntityExistsError('Integration already exists', name)
            else:
                return ExecuteAnswer(ANSWER_TYPE.OK)

        handler_module_meta = (
            self.session.integration_controller.get_handlers_import_status().get(
                statement.handler
            )
        )
        if handler_module_meta is None:
            raise ExecutorException(f"There is no engine '{statement.handler}'")
        if handler_module_meta.get("import", {}).get("success") is not True:
            msg = dedent(
                f"""\
                Handler '{handler_module_meta['name']}' cannot be used. Reason is:
                    {handler_module_meta['import']['error_message']}
            """
            )
            is_cloud = self.session.config.get("cloud", False)
            if is_cloud is False:
                msg += dedent(
                    f"""

                If the error is related to missing dependencies, then try to run one of the following commands in a shell and restart mindsdb:
                    If you have cloned the github repo, run "pip install '.[{handler_module_meta['name']}]'"
                    If you have installed via pip, run "pip install 'mindsdb[{handler_module_meta['name']}]'"
                    If you are using docker, run "docker exec <container_name> pip install 'mindsdb[{handler_module_meta['name']}]'"
                """
                )
            logger.info(msg)
            raise ExecutorException(msg)

        integration_id = self.session.integration_controller.add(
            name=name, engine=statement.handler, connection_args=statement.params
        )

        HandlerClass = self.session.integration_controller.handler_modules[
            handler_module_meta["name"]
        ].Handler

        if hasattr(HandlerClass, "create_engine"):
            handlerStorage = HandlerStorage(integration_id)
            ml_handler = HandlerClass(
                engine_storage=handlerStorage,
                model_storage=None,
            )

            try:
                ml_handler.create_engine(statement.params)
            except NotImplementedError:
                pass
            except Exception as e:
                # something wrong, drop ml engine
                ast_drop = DropMLEngine(name=statement.name)
                self.answer_drop_ml_engine(ast_drop)
                raise e

        return ExecuteAnswer(ANSWER_TYPE.OK)

    def answer_drop_ml_engine(self, statement: ASTNode):
        name = statement.name.parts[-1]
        integrations = self.session.integration_controller.get_all()
        if name not in integrations:
            if not statement.if_exists:
                raise EntityNotExistsError('Integration does not exists', name)
            else:
                return ExecuteAnswer(ANSWER_TYPE.OK)
        self.session.integration_controller.delete(name)
        return ExecuteAnswer(ANSWER_TYPE.OK)

    def answer_create_database(self, statement: ASTNode):
        """create new handler (datasource/integration in old terms)
        Args:
            statement (ASTNode): data for creating database/project
        """

        if len(statement.name.parts) != 1:
            raise Exception("Database name should contain only 1 part.")

        database_name = statement.name.parts[0]
        engine = statement.engine
        if engine is None:
            engine = "mindsdb"
        engine = engine.lower()
        connection_args = statement.parameters

        if engine == "mindsdb":
            try:
                ProjectController().add(database_name)
            except EntityExistsError:
                if statement.if_not_exists is False:
                    raise
        else:
            try:
                self._create_integration(database_name, engine, connection_args)
            except EntityExistsError:
                if getattr(statement, "if_not_exists", False) is False:
                    raise

        return ExecuteAnswer(ANSWER_TYPE.OK)

    def answer_drop_database(self, statement):
        if len(statement.name.parts) != 1:
            raise Exception("Database name should contain only 1 part.")
        db_name = statement.name.parts[0]
        try:
            self.session.database_controller.delete(db_name)
        except EntityNotExistsError:
            if statement.if_exists is not True:
                raise
        return ExecuteAnswer(ANSWER_TYPE.OK)

    def answer_drop_tables(self, statement):
        """answer on 'drop table [if exists] {name}'
        Args:
            statement: ast
        """

        for table in statement.tables:
            if len(table.parts) > 1:
                db_name = table.parts[0]
                table = Identifier(parts=table.parts[1:])
            else:
                db_name = self.session.database

            dn = self.session.datahub[db_name]
            if db_name is not None:
                dn.drop_table(table, if_exists=statement.if_exists)

            elif db_name in self.session.database_controller.get_dict(filter_type="project"):
                # TODO do we need feature: delete object from project via drop table?

                project = self.session.database_controller.get_project(db_name)
                project_tables = {
                    key: val
                    for key, val in project.get_tables().items()
                    if val.get("deletable") is True
                }
                table_name = table.to_string()

                if table_name in project_tables:
                    self.session.model_controller.delete_model(
                        table_name, project_name=db_name
                    )
                elif statement.if_exists is False:
                    raise ExecutorException(
                        f"Cannot delete a table from database '{db_name}': table does not exists"
                    )
            else:
                raise ExecutorException(
                    f"Cannot delete a table from database '{db_name}'"
                )

        return ExecuteAnswer(ANSWER_TYPE.OK)

    def answer_create_view(self, statement):
        project_name = self.session.database
        # TEMP
        if isinstance(statement.name, Identifier):
            parts = statement.name.parts
        else:
            parts = statement.name.split(".")

        view_name = parts[-1]
        if len(parts) == 2:
            project_name = parts[0]

        query_str = statement.query_str
        query = parse_sql(query_str, dialect="mindsdb")

        if isinstance(statement.from_table, Identifier):
            query = Select(
                targets=[Star()],
                from_table=NativeQuery(
                    integration=statement.from_table, query=statement.query_str
                ),
            )
            query_str = str(query)

        if isinstance(query, Select):
            # check create view sql
            query.limit = Constant(1)

            query_context_controller.set_context(
                query_context_controller.IGNORE_CONTEXT
            )
            try:
                sqlquery = SQLQuery(query, session=self.session)
                if sqlquery.fetch()["success"] is not True:
                    raise ExecutorException("Wrong view query")
            finally:
                query_context_controller.release_context(
                    query_context_controller.IGNORE_CONTEXT
                )

        project = self.session.database_controller.get_project(project_name)
        try:
            project.create_view(view_name, query=query_str)
        except EntityExistsError:
            if getattr(statement, "if_not_exists", False) is False:
                raise
        return ExecuteAnswer(answer_type=ANSWER_TYPE.OK)

    def answer_drop_view(self, statement):
        names = statement.names

        for name in names:
            view_name = name.parts[-1]
            if len(name.parts) > 1:
                db_name = name.parts[0]
            else:
                db_name = self.session.database
            project = self.session.database_controller.get_project(db_name)

            try:
                project.drop_view(view_name)
            except EntityNotExistsError:
                if statement.if_exists is not True:
                    raise

        return ExecuteAnswer(answer_type=ANSWER_TYPE.OK)

    def answer_create_kb(self, statement: CreateKnowledgeBase):
        project_name = (
            statement.name.parts[0]
            if len(statement.name.parts) > 1
            else self.session.database
        )

        if statement.storage is not None:
            if len(statement.storage.parts) != 2:
                raise ExecutorException(
                    f"Invalid vectordatabase table name: {statement.storage}"
                    "Need the form 'database_name.table_name'"
                )

        if statement.from_query is not None:
            # TODO: implement this
            raise ExecutorException(
                "Create a knowledge base from a select is not supported yet"
            )

        kb_name = statement.name.parts[-1]

        # create the knowledge base
        _ = self.session.kb_controller.add(
            name=kb_name,
            project_name=project_name,
            embedding_model=statement.model,
            storage=statement.storage,
            params=statement.params,
            if_not_exists=statement.if_not_exists,
        )

        return ExecuteAnswer(answer_type=ANSWER_TYPE.OK)

    def anwser_drop_kb(self, statement: DropKnowledgeBase):
        name = statement.name.parts[-1]
        project_name = (
            statement.name.parts[0]
            if len(statement.name.parts) > 1
            else self.session.database
        )

        # delete the knowledge base
        self.session.kb_controller.delete(
            name=name,
            project_name=project_name,
            if_exists=statement.if_exists,
        )

        return ExecuteAnswer(answer_type=ANSWER_TYPE.OK)

    def answer_create_skill(self, statement):
        name = statement.name.parts[-1]
        project_name = (
            statement.name.parts[0]
            if len(statement.name.parts) > 1
            else self.session.database
        )

        try:
            _ = self.session.skills_controller.add_skill(
                name,
                project_name,
                statement.type,
                statement.params
            )
        except ValueError as e:
            # Project does not exist or skill already exists.
            raise ExecutorException(str(e))

        return ExecuteAnswer(answer_type=ANSWER_TYPE.OK)

    def answer_drop_skill(self, statement):
        name = statement.name.parts[-1]
        project_name = (
            statement.name.parts[0]
            if len(statement.name.parts) > 1
            else self.session.database
        )

        try:
            self.session.skills_controller.delete_skill(name, project_name)
        except ValueError as e:
            # Project does not exist or skill does not exist.
            raise ExecutorException(str(e))

        return ExecuteAnswer(answer_type=ANSWER_TYPE.OK)

    def answer_update_skill(self, statement):
        name = statement.name.parts[-1]
        project_name = (
            statement.name.parts[0]
            if len(statement.name.parts) > 1
            else self.session.database
        )

        type = statement.params.pop('type', None)
        try:
            _ = self.session.skills_controller.update_skill(
                name,
                project_name=project_name,
                type=type,
                params=statement.params
            )
        except ValueError as e:
            # Project does not exist or skill does not exist.
            raise ExecutorException(str(e))

        return ExecuteAnswer(answer_type=ANSWER_TYPE.OK)

    def answer_create_agent(self, statement):
        name = statement.name.parts[-1]
        project_name = (
            statement.name.parts[0]
            if len(statement.name.parts) > 1
            else self.session.database
        )

        skills = statement.params.pop('skills', [])
        try:
            _ = self.session.agents_controller.add_agent(
                name,
                project_name,
                statement.model,
                skills,
                statement.params
            )
        except ValueError as e:
            # Project does not exist or agent already exists.
            raise ExecutorException(str(e))

        return ExecuteAnswer(answer_type=ANSWER_TYPE.OK)

    def answer_drop_agent(self, statement):
        name = statement.name.parts[-1]
        project_name = (
            statement.name.parts[0]
            if len(statement.name.parts) > 1
            else self.session.database
        )

        try:
            self.session.agents_controller.delete_agent(name, project_name)
        except ValueError as e:
            # Project does not exist or agent does not exist.
            raise ExecutorException(str(e))

        return ExecuteAnswer(answer_type=ANSWER_TYPE.OK)

    def answer_update_agent(self, statement):
        name = statement.name.parts[-1]
        project_name = (
            statement.name.parts[0]
            if len(statement.name.parts) > 1
            else self.session.database
        )

        model = statement.params.pop('model', None)
        skills_to_add = statement.params.pop('skills_to_add', [])
        skills_to_remove = statement.params.pop('skills_to_remove', [])
        try:
            _ = self.session.agents_controller.update_agent(
                name,
                project_name=project_name,
                model_name=model,
                skills_to_add=skills_to_add,
                skills_to_remove=skills_to_remove,
                params=statement.params
            )
        except ValueError as e:
            # Project does not exist or agent does not exist.
            raise ExecutorException(str(e))

        return ExecuteAnswer(answer_type=ANSWER_TYPE.OK)

    @mark_process("learn")
    def answer_create_predictor(self, statement):
        integration_name = self.session.database

        # allow creation in non-active projects, e.g. 'create mode proj.model' works whether `proj` is active or not
        if len(statement.name.parts) > 1:
            integration_name = statement.name.parts[0]
        statement.name.parts = [integration_name.lower(), statement.name.parts[-1]]

        ml_integration_name = "lightwood"  # default
        if statement.using is not None:
            # repack using with lower names
            statement.using = {k.lower(): v for k, v in statement.using.items()}

            ml_integration_name = statement.using.pop("engine", ml_integration_name)

        ml_handler = self.session.integration_controller.get_ml_handler(
            ml_integration_name
        )

        try:
            df = self.session.model_controller.create_model(statement, ml_handler)
            resp_dict = df.to_dict(orient='split')

            columns = [
                Column(col)
                for col in resp_dict['columns']
            ]

            return ExecuteAnswer(answer_type=ANSWER_TYPE.TABLE, columns=columns, data=resp_dict['data'])
        except EntityExistsError:
            if getattr(statement, "if_not_exists", False) is True:
                return ExecuteAnswer(ANSWER_TYPE.OK)
            raise

    def answer_show_columns(
        self,
        target: Identifier,
        where: Optional[Operation] = None,
        like: Optional[str] = None,
        is_full=False,
    ):
        if len(target.parts) > 1:
            db = target.parts[0]
        elif isinstance(self.session.database, str) and len(self.session.database) > 0:
            db = self.session.database
        else:
            db = "mindsdb"
        table_name = target.parts[-1]

        new_where = BinaryOperation(
            "and",
            args=[
                BinaryOperation("=", args=[Identifier("TABLE_SCHEMA"), Constant(db)]),
                BinaryOperation(
                    "=", args=[Identifier("TABLE_NAME"), Constant(table_name)]
                ),
            ],
        )
        if where is not None:
            new_where = BinaryOperation("and", args=[new_where, where])
        if like is not None:
            like = BinaryOperation("like", args=[Identifier("View"), Constant(like)])
            new_where = BinaryOperation("and", args=[new_where, like])

        targets = [
            Identifier("COLUMN_NAME", alias=Identifier("Field")),
            Identifier("COLUMN_TYPE", alias=Identifier("Type")),
            Identifier("IS_NULLABLE", alias=Identifier("Null")),
            Identifier("COLUMN_KEY", alias=Identifier("Key")),
            Identifier("COLUMN_DEFAULT", alias=Identifier("Default")),
            Identifier("EXTRA", alias=Identifier("Extra")),
        ]
        if is_full:
            targets.extend(
                [
                    Constant("COLLATION", alias=Identifier("Collation")),
                    Constant("PRIVILEGES", alias=Identifier("Privileges")),
                    Constant("COMMENT", alias=Identifier("Comment")),
                ]
            )
        new_statement = Select(
            targets=targets,
            from_table=Identifier(parts=["information_schema", "COLUMNS"]),
            where=new_where,
        )

        query = SQLQuery(new_statement, session=self.session)
        return self.answer_select(query)

    def answer_single_row_select(self, statement):
        columns = []
        data = []
        for target in statement.targets:
            target_type = type(target)
            if target_type == Variable:
                var_name = target.value
                column_name = f"@@{var_name}"
                column_alias = target.alias or column_name
                result = SERVER_VARIABLES.get(column_name)
                if result is None:
                    logger.error(f"Unknown variable: {column_name}")
                    raise Exception(f"Unknown variable '{var_name}'")
                else:
                    result = result[0]
            elif target_type == Function:
                function_name = target.op.lower()
                if function_name == "connection_id":
                    return self.answer_connection_id()

                functions_results = {
                    # 'connection_id': self.executor.sqlserver.connection_id,
                    "database": self.session.database,
                    "current_user": self.session.username,
                    "user": self.session.username,
                    "version": "8.0.17",
                    "current_schema": "public",
                }

                column_name = f"{target.op}()"
                column_alias = target.alias or column_name
                result = functions_results[function_name]
            elif target_type == Constant:
                result = target.value
                column_name = str(result)
                column_alias = (
                    ".".join(target.alias.parts)
                    if type(target.alias) is Identifier
                    else column_name
                )
            elif target_type == NullConstant:
                result = None
                column_name = "NULL"
                column_alias = "NULL"
            elif target_type == Identifier:
                result = ".".join(target.parts)
                if result == "session_user":
                    column_name = result
                    result = self.session.username
                else:
                    raise Exception(f"Unknown column '{result}'")
            else:
                raise WrongArgumentError(f"Unknown constant type: {target_type}")

            columns.append(
                Column(
                    name=column_name,
                    alias=column_alias,
                    table_name="",
                    type=TYPES.MYSQL_TYPE_VAR_STRING
                    if isinstance(result, str)
                    else TYPES.MYSQL_TYPE_LONG,
                    charset=self.charset_text_type
                    if isinstance(result, str)
                    else CHARSET_NUMBERS["binary"],
                )
            )
            data.append(result)

        return ExecuteAnswer(
            answer_type=ANSWER_TYPE.TABLE, columns=columns, data=[data]
        )

    def answer_show_create_table(self, table):
        columns = [
            Column(table_name="", name="Table", type=TYPES.MYSQL_TYPE_VAR_STRING),
            Column(
                table_name="", name="Create Table", type=TYPES.MYSQL_TYPE_VAR_STRING
            ),
        ]
        return ExecuteAnswer(
            answer_type=ANSWER_TYPE.TABLE,
            columns=columns,
            data=[[table, f"create table {table} ()"]],
        )

    def answer_function_status(self):
        columns = [
            Column(
                name="Db",
                alias="Db",
                table_name="schemata",
                table_alias="ROUTINES",
                type="str",
                database="mysql",
                charset=self.charset_text_type,
            ),
            Column(
                name="Db",
                alias="Db",
                table_name="routines",
                table_alias="ROUTINES",
                type="str",
                database="mysql",
                charset=self.charset_text_type,
            ),
            Column(
                name="Type",
                alias="Type",
                table_name="routines",
                table_alias="ROUTINES",
                type="str",
                database="mysql",
                charset=CHARSET_NUMBERS["utf8_bin"],
            ),
            Column(
                name="Definer",
                alias="Definer",
                table_name="routines",
                table_alias="ROUTINES",
                type="str",
                database="mysql",
                charset=CHARSET_NUMBERS["utf8_bin"],
            ),
            Column(
                name="Modified",
                alias="Modified",
                table_name="routines",
                table_alias="ROUTINES",
                type=TYPES.MYSQL_TYPE_TIMESTAMP,
                database="mysql",
                charset=CHARSET_NUMBERS["binary"],
            ),
            Column(
                name="Created",
                alias="Created",
                table_name="routines",
                table_alias="ROUTINES",
                type=TYPES.MYSQL_TYPE_TIMESTAMP,
                database="mysql",
                charset=CHARSET_NUMBERS["binary"],
            ),
            Column(
                name="Security_type",
                alias="Security_type",
                table_name="routines",
                table_alias="ROUTINES",
                type=TYPES.MYSQL_TYPE_STRING,
                database="mysql",
                charset=CHARSET_NUMBERS["utf8_bin"],
            ),
            Column(
                name="Comment",
                alias="Comment",
                table_name="routines",
                table_alias="ROUTINES",
                type=TYPES.MYSQL_TYPE_BLOB,
                database="mysql",
                charset=CHARSET_NUMBERS["utf8_bin"],
            ),
            Column(
                name="character_set_client",
                alias="character_set_client",
                table_name="character_sets",
                table_alias="ROUTINES",
                type=TYPES.MYSQL_TYPE_VAR_STRING,
                database="mysql",
                charset=self.charset_text_type,
            ),
            Column(
                name="collation_connection",
                alias="collation_connection",
                table_name="collations",
                table_alias="ROUTINES",
                type=TYPES.MYSQL_TYPE_VAR_STRING,
                database="mysql",
                charset=self.charset_text_type,
            ),
            Column(
                name="Database Collation",
                alias="Database Collation",
                table_name="collations",
                table_alias="ROUTINES",
                type=TYPES.MYSQL_TYPE_VAR_STRING,
                database="mysql",
                charset=self.charset_text_type,
            ),
        ]

        return ExecuteAnswer(answer_type=ANSWER_TYPE.TABLE, columns=columns, data=[])

    def answer_show_table_status(self, table_name):
        # NOTE at this moment parsed statement only like `SHOW TABLE STATUS LIKE 'table'`.
        # NOTE some columns has {'database': 'mysql'}, other not. That correct. This is how real DB sends messages.
        columns = [
            {
                "database": "mysql",
                "table_name": "tables",
                "name": "Name",
                "alias": "Name",
                "type": TYPES.MYSQL_TYPE_VAR_STRING,
                "charset": self.charset_text_type,
            },
            {
                "database": "",
                "table_name": "tables",
                "name": "Engine",
                "alias": "Engine",
                "type": TYPES.MYSQL_TYPE_VAR_STRING,
                "charset": self.charset_text_type,
            },
            {
                "database": "",
                "table_name": "tables",
                "name": "Version",
                "alias": "Version",
                "type": TYPES.MYSQL_TYPE_LONGLONG,
                "charset": CHARSET_NUMBERS["binary"],
            },
            {
                "database": "mysql",
                "table_name": "tables",
                "name": "Row_format",
                "alias": "Row_format",
                "type": TYPES.MYSQL_TYPE_VAR_STRING,
                "charset": self.charset_text_type,
            },
            {
                "database": "",
                "table_name": "tables",
                "name": "Rows",
                "alias": "Rows",
                "type": TYPES.MYSQL_TYPE_LONGLONG,
                "charset": CHARSET_NUMBERS["binary"],
            },
            {
                "database": "",
                "table_name": "tables",
                "name": "Avg_row_length",
                "alias": "Avg_row_length",
                "type": TYPES.MYSQL_TYPE_LONGLONG,
                "charset": CHARSET_NUMBERS["binary"],
            },
            {
                "database": "",
                "table_name": "tables",
                "name": "Data_length",
                "alias": "Data_length",
                "type": TYPES.MYSQL_TYPE_LONGLONG,
                "charset": CHARSET_NUMBERS["binary"],
            },
            {
                "database": "",
                "table_name": "tables",
                "name": "Max_data_length",
                "alias": "Max_data_length",
                "type": TYPES.MYSQL_TYPE_LONGLONG,
                "charset": CHARSET_NUMBERS["binary"],
            },
            {
                "database": "",
                "table_name": "tables",
                "name": "Index_length",
                "alias": "Index_length",
                "type": TYPES.MYSQL_TYPE_LONGLONG,
                "charset": CHARSET_NUMBERS["binary"],
            },
            {
                "database": "",
                "table_name": "tables",
                "name": "Data_free",
                "alias": "Data_free",
                "type": TYPES.MYSQL_TYPE_LONGLONG,
                "charset": CHARSET_NUMBERS["binary"],
            },
            {
                "database": "",
                "table_name": "tables",
                "name": "Auto_increment",
                "alias": "Auto_increment",
                "type": TYPES.MYSQL_TYPE_LONGLONG,
                "charset": CHARSET_NUMBERS["binary"],
            },
            {
                "database": "",
                "table_name": "tables",
                "name": "Create_time",
                "alias": "Create_time",
                "type": TYPES.MYSQL_TYPE_TIMESTAMP,
                "charset": CHARSET_NUMBERS["binary"],
            },
            {
                "database": "",
                "table_name": "tables",
                "name": "Update_time",
                "alias": "Update_time",
                "type": TYPES.MYSQL_TYPE_TIMESTAMP,
                "charset": CHARSET_NUMBERS["binary"],
            },
            {
                "database": "",
                "table_name": "tables",
                "name": "Check_time",
                "alias": "Check_time",
                "type": TYPES.MYSQL_TYPE_TIMESTAMP,
                "charset": CHARSET_NUMBERS["binary"],
            },
            {
                "database": "mysql",
                "table_name": "tables",
                "name": "Collation",
                "alias": "Collation",
                "type": TYPES.MYSQL_TYPE_VAR_STRING,
                "charset": self.charset_text_type,
            },
            {
                "database": "",
                "table_name": "tables",
                "name": "Checksum",
                "alias": "Checksum",
                "type": TYPES.MYSQL_TYPE_LONGLONG,
                "charset": CHARSET_NUMBERS["binary"],
            },
            {
                "database": "",
                "table_name": "tables",
                "name": "Create_options",
                "alias": "Create_options",
                "type": TYPES.MYSQL_TYPE_VAR_STRING,
                "charset": self.charset_text_type,
            },
            {
                "database": "",
                "table_name": "tables",
                "name": "Comment",
                "alias": "Comment",
                "type": TYPES.MYSQL_TYPE_BLOB,
                "charset": self.charset_text_type,
            },
        ]
        columns = [Column(**d) for d in columns]
        data = [
            [
                table_name,  # Name
                "InnoDB",  # Engine
                10,  # Version
                "Dynamic",  # Row_format
                1,  # Rows
                16384,  # Avg_row_length
                16384,  # Data_length
                0,  # Max_data_length
                0,  # Index_length
                0,  # Data_free
                None,  # Auto_increment
                datetime.datetime.now().strftime("%Y-%m-%d %H:%M:%S"),  # Create_time
                datetime.datetime.now().strftime("%Y-%m-%d %H:%M:%S"),  # Update_time
                None,  # Check_time
                "utf8mb4_0900_ai_ci",  # Collation
                None,  # Checksum
                "",  # Create_options
                "",  # Comment
            ]
        ]
        return ExecuteAnswer(answer_type=ANSWER_TYPE.TABLE, columns=columns, data=data)

    def answer_show_warnings(self):
        columns = [
            {
                "database": "",
                "table_name": "",
                "name": "Level",
                "alias": "Level",
                "type": TYPES.MYSQL_TYPE_VAR_STRING,
                "charset": self.charset_text_type,
            },
            {
                "database": "",
                "table_name": "",
                "name": "Code",
                "alias": "Code",
                "type": TYPES.MYSQL_TYPE_LONG,
                "charset": CHARSET_NUMBERS["binary"],
            },
            {
                "database": "",
                "table_name": "",
                "name": "Message",
                "alias": "Message",
                "type": TYPES.MYSQL_TYPE_VAR_STRING,
                "charset": self.charset_text_type,
            },
        ]
        columns = [Column(**d) for d in columns]
        return ExecuteAnswer(answer_type=ANSWER_TYPE.TABLE, columns=columns, data=[])

    def answer_connection_id(self):
        columns = [
            {
                "database": "",
                "table_name": "",
                "name": "conn_id",
                "alias": "conn_id",
                "type": TYPES.MYSQL_TYPE_LONG,
                "charset": CHARSET_NUMBERS["binary"],
            }
        ]
        columns = [Column(**d) for d in columns]
        data = [[self.context.get('connection_id')]]
        return ExecuteAnswer(answer_type=ANSWER_TYPE.TABLE, columns=columns, data=data)

    def answer_apply_predictor(self, statement):
        SQLQuery(statement, session=self.session, execute=True)
        return ExecuteAnswer(ANSWER_TYPE.OK)

    def answer_select(self, query):
        data = query.fetch()

        return ExecuteAnswer(
            answer_type=ANSWER_TYPE.TABLE,
            columns=query.columns_list,
            data=data["result"],
        )

    def answer_update_model_version(self, statement):

        # get project name
        if len(statement.table.parts) > 1:
            project_name = statement.table.parts[0]
        else:
            project_name = self.session.database

        project_datanode = self.datahub.get(project_name)
        if project_datanode is None:
            raise Exception(f"Project not found: {project_name}")

        # get list of model versions using filter
        query = Select(
            targets=[Identifier("version"), Identifier("name"), Identifier("project")],
            from_table=Identifier("models_versions"),
            where=statement.where,
        )

        models, _ = project_datanode.query(query=query, session=self.session)

        # get columns for update
        kwargs = {}
        for k, v in statement.update_columns.items():
            if isinstance(v, Constant):
                v = v.value
            kwargs[k.lower()] = v
        self.session.model_controller.update_model_version(models, **kwargs)
        return ExecuteAnswer(ANSWER_TYPE.OK)

    def answer_delete_model_version(self, statement):
        # get project name
        if len(statement.table.parts) > 1:
            project_name = statement.table.parts[0]
        else:
            project_name = self.session.database

        project_datanode = self.datahub.get(project_name)
        if project_datanode is None:
            raise Exception(f"Project not found: {project_name}")

        # get list of model versions using filter
        query = Select(
            targets=[Identifier("version"), Identifier("name"), Identifier("project")],
            from_table=Identifier("models_versions"),
            where=statement.where,
        )

        models, _ = project_datanode.query(query=query, session=self.session)

        self.session.model_controller.delete_model_version(models)
        return ExecuteAnswer(ANSWER_TYPE.OK)

    def change_default_db(self, db_name):
        # That fix for bug in mssql: it keeps connection for a long time, but after some time mssql can
        # send packet with COM_INIT_DB=null. In this case keep old database name as default.
        if db_name != "null":
            if self.session.database_controller.exists(db_name):
                self.session.database = db_name
            else:
                raise BadDbError(f"Database {db_name} does not exists")<|MERGE_RESOLUTION|>--- conflicted
+++ resolved
@@ -525,13 +525,6 @@
             return ExecuteAnswer(ANSWER_TYPE.OK)
         elif type(statement) is Set:
             category = (statement.category or "").lower()
-<<<<<<< HEAD
-            if category == "" and type(statement.arg) is BinaryOperation:
-                if isinstance(statement.arg.args[0], Variable):
-                    return ExecuteAnswer(ANSWER_TYPE.OK)
-                if statement.arg.args[0].parts[0].lower() == "profiling":
-                    if statement.arg.args[1].value in (1, True):
-=======
             if category == "" and isinstance(statement.name, Identifier):
                 param = statement.name.parts[0].lower()
 
@@ -541,7 +534,6 @@
 
                 if param == "profiling":
                     if value in (1, True):
->>>>>>> 8578740c
                         profiler.enable()
                         self.session.profiling = True
                     else:
