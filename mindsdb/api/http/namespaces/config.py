import copy
import datetime
from dateutil.parser import parse as parse_datetime
import subprocess
import os
import sys
import tempfile
import shutil
from pathlib import Path

from flask import request
from flask_restx import Resource, abort
from flask import current_app as ca

from mindsdb.utilities.log import log
from mindsdb.api.http.namespaces.configs.config import ns_conf
from mindsdb.utilities.log import get_logs
from mindsdb.integrations import CHECKERS
from mindsdb.api.http.utils import http_error
from mindsdb.interfaces.database.integrations import (
    add_db_integration,
    modify_db_integration,
    remove_db_integration,
    get_db_integration,
    get_db_integrations
)
from dateutil.tz import tzlocal
from mindsdb.interfaces.database.database import DatabaseWrapper


@ns_conf.route('/logs')
@ns_conf.param('name', 'Get logs')
class GetLogs(Resource):
    @ns_conf.doc('get_integrations')
    def get(self):
        min_timestamp = parse_datetime(request.args['min_timestamp'])
        max_timestamp = request.args.get('max_timestamp', None)
        context = request.args.get('context', None)
        level = request.args.get('level', None)
        log_from = request.args.get('log_from', None)
        limit = request.args.get('limit', None)

        logs = get_logs(min_timestamp, max_timestamp, context, level, log_from, limit)
        return {'data': logs}


@ns_conf.route('/integrations')
@ns_conf.param('name', 'List all database integration')
class ListIntegration(Resource):
    def get(self):
        return {
            'integrations': [k for k in get_db_integrations(request.company_id, False)]
        }


@ns_conf.route('/all_integrations')
@ns_conf.param('name', 'List all database integration')
class AllIntegration(Resource):
    @ns_conf.doc('get_all_integrations')
    def get(self):
        integrations = get_db_integrations(request.company_id, False)
        return integrations


@ns_conf.route('/integrations/<name>')
@ns_conf.param('name', 'Database integration')
class Integration(Resource):
    @ns_conf.doc('get_integration')
    def get(self, name):
        integration = get_db_integration(name, request.company_id, False)
        if integration is None:
            abort(404, f'Can\'t find database integration: {name}')
        integration = copy.deepcopy(integration)
        return integration

    @ns_conf.doc('put_integration')
    def put(self, name):
        params = {}
        params.update((request.json or {}).get('params', {}))
        params.update(request.form or {})

        if len(params) == 0:
            abort(400, "type of 'params' must be dict")

        # params from FormData will be as text
        for key in ('publish', 'test', 'enabled'):
            if key in params:
                if isinstance(params[key], str) and params[key].lower() in ('false', '0'):
                    params[key] = False
                else:
                    params[key] = bool(params[key])

        files = request.files
        temp_dir = None
        if files is not None:
            temp_dir = tempfile.mkdtemp(prefix='integration_files_')
            for key, file in files.items():
                temp_dir_path = Path(temp_dir)
                file_name = Path(file.filename)
                file_path = temp_dir_path.joinpath(file_name).resolve()
                if temp_dir_path not in file_path.parents:
                    raise Exception(f'Can not save file at path: {file_path}')
                file.save(file_path)
                params[key] = file_path

        is_test = params.get('test', False)
        if is_test:
            del params['test']
            db_type = params.get('type')
            checker_class = CHECKERS.get(db_type, None)
            if checker_class is None:
                abort(400, f"Unknown integration type: {db_type}")
            checker = checker_class(**params)
            if temp_dir is not None:
                shutil.rmtree(temp_dir)
            return {'success': checker.check_connection()}, 200

        integration = get_db_integration(name, request.company_id, False)
        if integration is not None:
            abort(400, f"Integration with name '{name}' already exists")

        try:
            if 'enabled' in params:
                params['publish'] = params['enabled']
                del params['enabled']
            add_db_integration(name, params, request.company_id)

<<<<<<< HEAD
            model_data_arr = []
            for model in request.model_interface.get_models():
                if model['status'] == 'complete':
                    try:
                        model_data_arr.append(request.model_interface.get_model_data(model['name']))
                    except Exception:
                        pass

            DatabaseWrapper(request.company_id).setup_integration(name)
=======
>>>>>>> c4ba5335
            if is_test is False and params.get('publish', False) is True:
                model_data_arr = []
                for model in request.native_interface.get_models():
                    if model['status'] == 'complete':
                        try:
                            model_data_arr.append(request.native_interface.get_model_data(model['name']))
                        except Exception:
                            pass
                DatabaseWrapper(request.company_id).setup_integration(name)
                DatabaseWrapper(request.company_id).register_predictors(model_data_arr, name)
        except Exception as e:
            log.error(str(e))
            if temp_dir is not None:
                shutil.rmtree(temp_dir)
            abort(500, f'Error during config update: {str(e)}')

        if temp_dir is not None:
            shutil.rmtree(temp_dir)
        return '', 200

    @ns_conf.doc('delete_integration')
    def delete(self, name):
        integration = get_db_integration(name, request.company_id)
        if integration is None:
            abort(400, f"Nothing to delete. '{name}' not exists.")
        try:
            remove_db_integration(name, request.company_id)
        except Exception as e:
            log.error(str(e))
            abort(500, f'Error during integration delete: {str(e)}')
        return '', 200

    @ns_conf.doc('modify_integration')
    def post(self, name):
        params = request.json.get('params')
        if not isinstance(params, dict):
            abort(400, "type of 'params' must be dict")
        integration = get_db_integration(name, request.company_id)
        if integration is None:
            abort(400, f"Nothin to modify. '{name}' not exists.")
        try:
            if 'enabled' in params:
                params['publish'] = params['enabled']
                del params['enabled']
            modify_db_integration(name, params, request.company_id)
            DatabaseWrapper(request.company_id).setup_integration(name)
        except Exception as e:
            log.error(str(e))
            abort(500, f'Error during integration modifycation: {str(e)}')
        return '', 200


@ns_conf.route('/integrations/<name>/check')
@ns_conf.param('name', 'Database integration checks')
class Check(Resource):
    @ns_conf.doc('check')
    def get(self, name):
        company_id = request.company_id
        if get_db_integration(name, company_id) is None:
            abort(404, f'Can\'t find database integration: {name}')
        connections = DatabaseWrapper(company_id).check_connections()
        return connections.get(name, False), 200


@ns_conf.route('/telemetry/<flag>')
@ns_conf.param('flag', 'Turn telemtry on or off')
class ToggleTelemetry(Resource):
    @ns_conf.doc('check')
    def get(self, flag):
        if flag in ["True", "true", "t"]:
            return 'Enabled telemetry', 200
        else:
            return 'Disabled telemetry', 200


@ns_conf.route('/vars')
class Vars(Resource):
    def get(self):
        if os.getenv('CHECK_FOR_UPDATES', '1').lower() in ['0', 'false']:
            telemtry = False
        else:
            telemtry = True

        if ca.config_obj.get('disable_mongo', False):
            mongo = False
        else:
            mongo = True

        cloud = ca.config_obj.get('cloud', False)

        local_time = datetime.datetime.now(tzlocal())
        local_timezone = local_time.tzname()

        return {
            'mongo': mongo,
            'telemtry': telemtry,
            'cloud': cloud,
            'timezone': local_timezone,
        }


@ns_conf.param('flag', 'Turn telemtry on or off')
class ToggleTelemetry2(Resource):
    @ns_conf.doc('check')
    def get(self, flag):
        if flag in ["True", "true", "t"]:
            return 'Enabled telemetry', 200
        else:
            return 'Disabled telemetry', 200


@ns_conf.route('/install_options')
@ns_conf.param('dependency_list', 'Install dependencies')
class InstallDependenciesList(Resource):
    def get(self):
        return {'dependencies': ['snowflake', 'athena', 'google', 's3', 'lightgbm_gpu', 'mssql', 'cassandra', 'scylladb']}


@ns_conf.route('/install/<dependency>')
@ns_conf.param('dependency', 'Install dependencies')
class InstallDependencies(Resource):
    def get(self, dependency):
        if dependency == 'snowflake':
            dependency = ['snowflake-connector-python[pandas]', 'asn1crypto==1.3.0']
        elif dependency == 'athena':
            dependency = ['PyAthena >= 2.0.0']
        elif dependency == 'google':
            dependency = ['google-cloud-storage', 'google-auth']
        elif dependency == 's3':
            dependency = ['boto3 >= 1.9.0']
        elif dependency == 'lightgbm_gpu':
            dependency = ['lightgbm', '--install-option=--gpu', '--upgrade']
        elif dependency == 'mssql':
            dependency = ['pymssql >= 2.1.4']
        elif dependency == 'cassandra':
            dependency = ['cassandra-driver']
        elif dependency == 'scylladb':
            dependency = ['scylla-driver']
        else:
            return f'Unkown dependency: {dependency}', 400

        outs = b''
        errs = b''
        try:
            sp = subprocess.Popen(
                [sys.executable, '-m', 'pip', 'install', *dependency],
                stdout=subprocess.PIPE,
                stderr=subprocess.PIPE
            )
            code = sp.wait()
            outs, errs = sp.communicate(timeout=1)
        except Exception as e:
            return http_error(500, 'Failed to install dependency', str(e))

        if code != 0:
            output = ''
            if isinstance(outs, bytes) and len(outs) > 0:
                output = output + 'Output: ' + outs.decode()
            if isinstance(errs, bytes) and len(errs) > 0:
                if len(output) > 0:
                    output = output + '\n'
                output = output + 'Errors: ' + errs.decode()
            return http_error(500, 'Failed to install dependency', output)

        return 'Installed', 200<|MERGE_RESOLUTION|>--- conflicted
+++ resolved
@@ -125,7 +125,6 @@
                 del params['enabled']
             add_db_integration(name, params, request.company_id)
 
-<<<<<<< HEAD
             model_data_arr = []
             for model in request.model_interface.get_models():
                 if model['status'] == 'complete':
@@ -135,8 +134,6 @@
                         pass
 
             DatabaseWrapper(request.company_id).setup_integration(name)
-=======
->>>>>>> c4ba5335
             if is_test is False and params.get('publish', False) is True:
                 model_data_arr = []
                 for model in request.native_interface.get_models():
