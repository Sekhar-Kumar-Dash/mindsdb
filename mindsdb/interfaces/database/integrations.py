import os
import sys
import base64
import shutil
import tempfile
import importlib
import threading
import multiprocessing
from time import time
from pathlib import Path
from copy import deepcopy
from typing import Optional
from collections import OrderedDict

from sqlalchemy import func

from mindsdb.interfaces.storage import db
from mindsdb.utilities.config import Config
from mindsdb.interfaces.storage.fs import FsStore, FileStorage, FileStorageFactory, RESOURCE_GROUP
from mindsdb.interfaces.file.file_controller import FileController
from mindsdb.integrations.libs.base import DatabaseHandler
from mindsdb.integrations.libs.const import HANDLER_CONNECTION_ARG_TYPE as ARG_TYPE, HANDLER_TYPE
from mindsdb.integrations.handlers_client.db_client_factory import DBClient
from mindsdb.interfaces.model.functions import get_model_records
from mindsdb.utilities.context import context as ctx
from mindsdb.utilities.log import get_log


logger = get_log()


class HandlersCache:
    """ Cache for data handlers that keep connections opened during ttl time from handler last use
    """

    def __init__(self, ttl: int = 60):
        """ init cache

            Args:
                ttl (int): time to live (in seconds) for record in cache
        """
        self.ttl = ttl
        self.handlers = {}
        self._lock = threading.RLock()
        self._stop_event = threading.Event()
        self.cleaner_thread = None

    def __del__(self):
        self._stop_clean()

    def _start_clean(self) -> None:
        """ start worker that close connections after ttl expired
        """
        if (
            isinstance(self.cleaner_thread, threading.Thread)
            and self.cleaner_thread.is_alive()
        ):
            return
        self._stop_event.clear()
        self.cleaner_thread = threading.Thread(target=self._clean)
        self.cleaner_thread.start()

    def _stop_clean(self) -> None:
        """ stop clean worker
        """
        self._stop_event.set()

    def set(self, handler: DatabaseHandler):
        """ add (or replace) handler in cache

            Args:
                handler (DatabaseHandler)
        """
<<<<<<< HEAD
        # do not cache connections in handlers processes
        if multiprocessing.current_process().name.startswith('HandlerProcess'):
            return
=======
>>>>>>> ef505bd6
        with self._lock:
            try:
                key = (handler.name, ctx.company_id, threading.get_native_id())
                handler.connect()
                self.handlers[key] = {
                    'handler': handler,
                    'expired_at': time() + self.ttl
                }
            except Exception:
                pass
            self._start_clean()

    def get(self, name: str) -> Optional[DatabaseHandler]:
        """ get handler from cache by name

            Args:
                name (str): handler name

            Returns:
                DatabaseHandler
        """
        with self._lock:
            key = (name, ctx.company_id, threading.get_native_id())
            if (
                key not in self.handlers
                or self.handlers[key]['expired_at'] < time()
            ):
                return None
            self.handlers[key]['expired_at'] = time() + self.ttl
            return self.handlers[key]['handler']

    def delete(self, name: str) -> None:
        """ delete handler from cache

            Args:
                name (str): handler name
        """
        with self._lock:
            key = (name, ctx.company_id, threading.get_native_id())
            if key in self.handlers:
                try:
                    self.handlers[key].disconnect()
                except Exception:
                    pass
                del self.handlers[key]
            if len(self.handlers) == 0:
                self._stop_clean()

    def _clean(self) -> None:
        """ worker that delete from cache handlers that was not in use for ttl
        """
        while self._stop_event.wait(timeout=3) is False:
            with self._lock:
                for key in list(self.handlers.keys()):
                    if (
                        self.handlers[key]['expired_at'] < time()
                        and sys.getrefcount(self.handlers[key]) == 2    # returned ref count is always 1 higher
                    ):
                        try:
                            self.handlers[key].disconnect()
                        except Exception:
                            pass
                        del self.handlers[key]
                if len(self.handlers) == 0:
                    self._stop_event.set()


class IntegrationController:
    @staticmethod
    def _is_not_empty_str(s):
        return isinstance(s, str) and len(s) > 0

    def __init__(self):
        self._load_handler_modules()
        self.handlers_cache = HandlersCache()

    def _add_integration_record(self, name, engine, connection_args):
        integration_record = db.Integration(
            name=name,
            engine=engine,
            data=connection_args or {},
            company_id=ctx.company_id
        )
        db.session.add(integration_record)
        db.session.commit()
        return integration_record.id

    def add(self, name, engine, connection_args):
        if engine in ['redis', 'kafka']:
            return self._add_integration_record(name, engine, connection_args)

        logger.debug(
            "%s: add method calling name=%s, engine=%s, connection_args=%s, company_id=%s",
            self.__class__.__name__, name, engine, connection_args, ctx.company_id
        )
        handlers_meta = self.get_handlers_import_status()
        handler_meta = handlers_meta[engine]
        accept_connection_args = handler_meta.get('connection_args')
        logger.debug("%s: accept_connection_args - %s", self.__class__.__name__, accept_connection_args)

        files_dir = None
        if accept_connection_args is not None:
            for arg_name, arg_value in connection_args.items():
                if (
                    arg_name in accept_connection_args
                    and accept_connection_args[arg_name]['type'] == ARG_TYPE.PATH
                ):
                    if files_dir is None:
                        files_dir = tempfile.mkdtemp(prefix='mindsdb_files_')
                    shutil.copy(arg_value, files_dir)
                    connection_args[arg_name] = Path(arg_value).name

        integration_id = self._add_integration_record(name, engine, connection_args)

        if files_dir is not None:
            store = FileStorage(
                resource_group=RESOURCE_GROUP.INTEGRATION,
                resource_id=integration_id,
                sync=False
            )
            store.add(files_dir, '')
            store.push()

        return integration_id

    def modify(self, name, data):
        self.handlers_cache.delete(name)
        integration_record = db.session.query(db.Integration).filter_by(
            company_id=ctx.company_id, name=name
        ).first()
        old_data = deepcopy(integration_record.data)
        for k in old_data:
            if k not in data:
                data[k] = old_data[k]

        integration_record.data = data
        db.session.commit()

    def delete(self, name):
        if name in ('files', 'lightwood'):
            raise Exception('Unable to drop: is system database')

        self.handlers_cache.delete(name)

        # check permanent integration
        if name in self.handler_modules:
            handler = self.handler_modules[name]

            if getattr(handler, 'permanent', False) is True:
                raise Exception('Unable to drop: is permanent integration')

        integration_record = db.session.query(db.Integration).filter_by(company_id=ctx.company_id, name=name).first()

        # if this is ml engine
        engine_models = get_model_records(ml_handler_name=name, deleted_at=None)
        active_models = [m.name for m in engine_models if m.deleted_at is None]
        if len(active_models) > 0:
            raise Exception(f'Unable to drop ml engine with active models: {active_models}')

        # check linked predictors
        models = get_model_records()
        for model in models:
            if (
                model.data_integration_ref is not None
                and model.data_integration_ref.get('type') == 'integration'
                and isinstance(model.data_integration_ref.get('id'), int)
                and model.data_integration_ref['id'] == integration_record.id
            ):
                model.data_integration_ref = None

        # unlink deleted models
        for model in engine_models:
            if model.deleted_at is not None:
                model.integration_id = None

        db.session.delete(integration_record)
        db.session.commit()

    def _get_integration_record_data(self, integration_record, sensitive_info=True):
        if integration_record is None or integration_record.data is None:
            return None
        data = deepcopy(integration_record.data)
        if data.get('password', None) is None:
            data['password'] = ''

        bundle_path = data.get('secure_connect_bundle')
        mysql_ssl_ca = data.get('ssl_ca')
        mysql_ssl_cert = data.get('ssl_cert')
        mysql_ssl_key = data.get('ssl_key')
        if (
            data.get('type') in ('mysql', 'mariadb')
            and (
                self._is_not_empty_str(mysql_ssl_ca)
                or self._is_not_empty_str(mysql_ssl_cert)
                or self._is_not_empty_str(mysql_ssl_key)
            )
            or data.get('type') in ('cassandra', 'scylla')
            and bundle_path is not None
        ):
            fs_store = FsStore()
            integrations_dir = Config()['paths']['integrations']
            folder_name = f'integration_files_{integration_record.company_id}_{integration_record.id}'
            fs_store.get(
                folder_name,
                base_dir=integrations_dir
            )

        if not sensitive_info:
            if 'password' in data:
                data['password'] = None
            if (
                data.get('type') == 'redis'
                and isinstance(data.get('connection'), dict)
                and 'password' in data['connection']
            ):
                data['connection'] = None

        integration_type = None
        integration_module = self.handler_modules.get(integration_record.engine)
        if hasattr(integration_module, 'type'):
            integration_type = integration_module.type

        return {
            'id': integration_record.id,
            'name': integration_record.name,
            'type': integration_type,
            'engine': integration_record.engine,
            'date_last_update': deepcopy(integration_record.updated_at),
            'connection_data': data
        }

    def get_by_id(self, integration_id, sensitive_info=True):
        integration_record = db.session.query(db.Integration).filter_by(company_id=ctx.company_id, id=integration_id).first()
        return self._get_integration_record_data(integration_record, sensitive_info)

    def get(self, name, sensitive_info=True, case_sensitive=False):
        if case_sensitive:
            integration_record = db.session.query(db.Integration).filter_by(
                company_id=ctx.company_id, name=name
            ).first()
        else:
            integration_record = db.session.query(db.Integration).filter(
                (db.Integration.company_id == ctx.company_id)
                & (func.lower(db.Integration.name) == func.lower(name))
            ).first()
        return self._get_integration_record_data(integration_record, sensitive_info)

    def get_all(self, sensitive_info=True):
        integration_records = db.session.query(db.Integration).filter_by(company_id=ctx.company_id).all()
        integration_dict = {}
        for record in integration_records:
            if record is None or record.data is None:
                continue
            integration_dict[record.name] = self._get_integration_record_data(record, sensitive_info)
        return integration_dict

    def check_connections(self):
        connections = {}
        for integration_name, integration_meta in self.get_all().items():
            handler = self.create_tmp_handler(
                handler_type=integration_meta['engine'],
                connection_data=integration_meta['connection_data']
            )
            status = handler.check_connection()
            connections[integration_name] = status.get('success', False)
        return connections

    def _make_handler_args(self, handler_type: str, connection_data: dict, integration_id: int = None):
        handler_ars = dict(
            connection_data=connection_data,
            integration_id=integration_id
        )

        if handler_type == 'files':
            handler_ars['file_controller'] = FileController()
        elif self.handler_modules.get(handler_type, False).type == HANDLER_TYPE.ML:
            handler_ars['handler_controller'] = self
            handler_ars['company_id'] = ctx.company_id

        return handler_ars

    def create_tmp_handler(self, handler_type: str, connection_data: dict) -> object:
        """ Returns temporary handler. That handler does not exists in database.

            Args:
                handler_type (str)
                connection_data (dict)

            Returns:
                Handler object
        """

        logger.debug("%s.create_tmp_handler: connection args - %s", self.__class__.__name__, connection_data)
        resource_id = int(time() * 10000)
        fs_store = FileStorage(
            resource_group=RESOURCE_GROUP.INTEGRATION,
            resource_id=resource_id,
            root_dir='tmp',
            sync=False
        )
        handler_ars = self._make_handler_args(handler_type, connection_data)
        handler_ars['fs_store'] = fs_store
        handler_ars = dict(
            name='tmp_handler',
            fs_store=fs_store,
            connection_data=connection_data
        )

        logger.debug("%s.create_tmp_handler: create a client to db of %s type", self.__class__.__name__, handler_type)
        if DBClient.is_local:
            return self.handler_modules[handler_type].Handler(**handler_ars)
        else:
            return DBClient(handler_type, **handler_ars)

    def get_handler(self, name, case_sensitive=False):
        handler = self.handlers_cache.get(name)
        if handler is not None:
            return handler

        if case_sensitive:
            integration_record = db.session.query(db.Integration).filter_by(company_id=ctx.company_id, name=name).first()
        else:
            integration_record = db.session.query(db.Integration).filter(
                (db.Integration.company_id == ctx.company_id)
                & (func.lower(db.Integration.name) == func.lower(name))
            ).first()

        integration_data = self._get_integration_record_data(integration_record, True)
        if integration_data is None:
            raise Exception(f"Can't find integration_record for handler '{name}'")
        connection_data = integration_data.get('connection_data', {})
        integration_engine = integration_data['engine']
        integration_name = integration_data['name']
        logger.debug("%s.get_handler: connection_data=%s, engine=%s", self.__class__.__name__, connection_data, integration_engine)

        if integration_engine not in self.handler_modules:
            raise Exception(f"Can't find handler for '{integration_name}' ({integration_engine})")

        integration_meta = self.handlers_import_status[integration_engine]
        connection_args = integration_meta.get('connection_args')
        logger.debug("%s.get_handler: connection args - %s", self.__class__.__name__, connection_args)

        fs_store = FileStorage(
            resource_group=RESOURCE_GROUP.INTEGRATION,
            resource_id=integration_record.id,
            sync=True,
        )

        if isinstance(connection_args, (dict, OrderedDict)):
            files_to_get = {
                arg_name: arg_value for arg_name, arg_value in connection_data.items()
                if arg_name in connection_args and connection_args.get(arg_name)['type'] == ARG_TYPE.PATH
            }
            if len(files_to_get) > 0:

                for file_name, file_path in files_to_get.items():
                    connection_data[file_name] = fs_store.get_path(file_path)

        handler_ars = self._make_handler_args(integration_engine, connection_data)
        handler_ars['name'] = name
        handler_ars['file_storage'] = fs_store
        handler_ars['integration_id'] = integration_data['id']

        handler_type = self.handler_modules[integration_engine].type
        if handler_type == 'ml':
            handler_ars['storage_factory'] = FileStorageFactory(
                resource_group=RESOURCE_GROUP.PREDICTOR,
                sync=True
            )
        from mindsdb.integrations.libs.base import BaseMLEngine
        from mindsdb.integrations.libs.ml_exec_base import BaseMLEngineExec

        HandlerClass = self.handler_modules[integration_engine].Handler

        if isinstance(HandlerClass, type) and issubclass(HandlerClass, BaseMLEngine):
            handler_ars['handler_class'] = HandlerClass
            handler_ars['execution_method'] = getattr(self.handler_modules[integration_engine], 'execution_method', None)
            handler_ars['integration_engine'] = integration_engine
            logger.info("%s.get_handler: create a ML client, params - %s", self.__class__.__name__, handler_ars)
            handler = BaseMLEngineExec(**handler_ars)
            # handler = MLClient(**handler_ars)
        else:

            logger.info("%s.get_handler: create a client to db service of %s type, args - %s", self.__class__.__name__, integration_engine, handler_ars)
            if DBClient.is_local:
                handler = HandlerClass(**handler_ars)
                self.handlers_cache.set(handler)
            else:
                handler = DBClient(integration_engine, **handler_ars)

        return handler

    def reload_handler_module(self, handler_name):
        importlib.reload(self.handler_modules[handler_name])
        try:
            handler_meta = self._get_handler_meta(self.handler_modules[handler_name])
        except Exception as e:
            handler_meta = {
                'import': {
                    'success': False,
                    'error_message': str(e),
                    'dependencies': []
                },
                'name': handler_name
            }

        self.handlers_import_status[handler_meta['name']] = handler_meta

    def _read_dependencies(self, path):
        dependencies = []
        requirements_txt = Path(path).joinpath('requirements.txt')
        if requirements_txt.is_file():
            with open(str(requirements_txt), 'rt') as f:
                dependencies = [x.strip(' \t\n') for x in f.readlines()]
                dependencies = [x for x in dependencies if len(x) > 0]
        return dependencies

    def _get_handler_meta(self, module):
        handler_dir = Path(module.__path__[0])
        handler_folder_name = handler_dir.name
        dependencies = self._read_dependencies(handler_dir)

        self.handler_modules[module.name] = module
        import_error = None
        if hasattr(module, 'import_error'):
            import_error = module.import_error
        handler_meta = {
            'import': {
                'success': import_error is None,
                'folder': handler_folder_name,
                'dependencies': dependencies
            },
            'version': module.version
        }
        if import_error is not None:
            handler_meta['import']['error_message'] = str(import_error)

        module_attrs = [attr for attr in [
            'connection_args_example',
            'connection_args',
            'description',
            'name',
            'type',
            'title'
        ] if hasattr(module, attr)]
        for attr in module_attrs:
            handler_meta[attr] = getattr(module, attr)

        # region icon
        if hasattr(module, 'icon_path'):
            icon_path = handler_dir.joinpath(module.icon_path)
            handler_meta['icon'] = {
                'name': icon_path.name,
                'type': icon_path.name[icon_path.name.rfind('.') + 1:].lower()
            }
            if handler_meta['icon']['type'] == 'svg':
                with open(str(icon_path), 'rt') as f:
                    handler_meta['icon']['data'] = f.read()
            else:
                with open(str(icon_path), 'rb') as f:
                    handler_meta['icon']['data'] = base64.b64encode(f.read()).decode('utf-8')
        # endregion
        if hasattr(module, 'permanent'):
            handler_meta['permanent'] = module.permanent
        else:
            if handler_meta.get('name') in ('files', 'views', 'lightwood'):
                handler_meta['permanent'] = True
            else:
                handler_meta['permanent'] = False

        return handler_meta

    def _load_handler_modules(self):
        mindsdb_path = Path(importlib.util.find_spec('mindsdb').origin).parent
        handlers_path = mindsdb_path.joinpath('integrations/handlers')

        # edge case: running from tests directory, find_spec finds the base folder instead of actual package
        if not os.path.isdir(handlers_path):
            mindsdb_path = Path(importlib.util.find_spec('mindsdb').origin).parent.joinpath('mindsdb')
            handlers_path = mindsdb_path.joinpath('integrations/handlers')

        self.handler_modules = {}
        self.handlers_import_status = {}
        for handler_dir in handlers_path.iterdir():
            if handler_dir.is_dir() is False or handler_dir.name.startswith('__'):
                continue
            handler_folder_name = str(handler_dir.name)

            try:
                handler_module = importlib.import_module(f'mindsdb.integrations.handlers.{handler_folder_name}')
                handler_meta = self._get_handler_meta(handler_module)
            except Exception as e:
                handler_name = handler_folder_name
                if handler_name.endswith('_handler'):
                    handler_name = handler_name[:-8]
                dependencies = self._read_dependencies(handler_dir)
                handler_meta = {
                    'import': {
                        'success': False,
                        'error_message': str(e),
                        'folder': handler_folder_name,
                        'dependencies': dependencies
                    },
                    'name': handler_name
                }

            self.handlers_import_status[handler_meta['name']] = handler_meta

    def get_handlers_import_status(self):
        return self.handlers_import_status


integration_controller = IntegrationController()<|MERGE_RESOLUTION|>--- conflicted
+++ resolved
@@ -71,12 +71,9 @@
             Args:
                 handler (DatabaseHandler)
         """
-<<<<<<< HEAD
         # do not cache connections in handlers processes
         if multiprocessing.current_process().name.startswith('HandlerProcess'):
             return
-=======
->>>>>>> ef505bd6
         with self._lock:
             try:
                 key = (handler.name, ctx.company_id, threading.get_native_id())
