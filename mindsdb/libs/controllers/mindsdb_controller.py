--- conflicted
+++ resolved
@@ -261,8 +261,4 @@
     def read_csv(self, filepath, delimiter=',', header='infer', encoding=None):
         data_df = pd.read_csv(filepath, delimiter=delimiter, encoding=encoding, header=header)
         self._from_data = data_df
-<<<<<<< HEAD
-        return self
-=======
-        return self
->>>>>>> 4da54853
+        return self